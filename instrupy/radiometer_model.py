""" 
.. module:: radiometer_model

:synopsis: *Module to handle radiometer.*

        The radiometer model is based on the reference listed below. The following system types are supported: total-power, 
        unbalanced-Dicke, balanced-Dicke and noise-adding. The following scan types are supported: fixed (no scan), cross-track 
        and conical.

        References: [1] Chapter 6,7 in "Microwave Radar and Radiometric Remote Sensing," David Gardner Long , Fawwaz T. Ulaby 2014 

The module consists of separate classes for each of the radiometric systems (listed in ``SystemType``), all with identical interface functions.
Similarly there are separate classes to handle different scan techniques (listed in ``ScanTech``), all with identical interface functions.  
By having identical interface functions, the functions can be invoked without consideration of the underlying radiometric system class.

Definition of the predetection stage:

From Pg 273, Fig.7-13 in [1], the predetection stage includes all subsystems between the antenna and the input terminals of the square-law detector.
The specifications of the radiometric system can be made by either defining the specification of the entire predetection stage or of their individual components.

.. todo:: Field-of-view for conical-scan radiometers.

"""
import copy
import uuid
import numpy as np
from collections import namedtuple
from instrupy.util import Entity, EnumEntity, Orientation,ReferenceFrame, SphericalGeometry, ViewGeometry, Maneuver, Antenna, GeoUtilityFunctions, MathUtilityFunctions, Constants, FileUtilityFunctions

PredetectionSectionParams = namedtuple("PredetectionSectionParams", ["G", "G_p", "G_m", "T_REC_q", "B"])
""" Function returns a namedtuple class to store predetection-section parameters: 
    
    * G: predetection-section gain
    * G_p: predetection gain +
    * G_m: predetection gain -
    * T_REC_q: Predetection stage (*including* the transmission line from antenna to the RF amplifier) input noise temperature. (Receiver noise temperature referred to the antenna terminals.)
    * B: Predetection bandwidth

"""

SystemParams = namedtuple("SystemParams", ["G_s_bar", "G_s_delta", "T_A", "T_SYS"])
""" Function returns a namedtuple class to store the entire-system parameters: 
    
    * G_s_bar: Average system gain.
    * G_s_delta: System gain variation.
    * T_A: Antenna (radiometric) temperature referred at the output terminal of the antenna.
    * T_SYS: System noise temperature.

"""
class SystemType(EnumEntity):
    """Enumeration of recognized radiometer systems.
    
    :cvar TOTAL_POWER: Total-power radiometer system (no reduction of effect of receiver gain-variation on radiometric-sensitivity).
    :vartype TOTAL_POWER: str

    :cvar UNBALANCED_DICKE: Unbalanced Dicke radiometer system. 
    :vartype UNBALANCED_DICKE: str

    :cvar BALANCED_DICKE: Balanced Dicke radiometer system. 
    :vartype BALANCED_DICKE: str

    :cvar NOISE_ADDING: Noise adding radiometer system with reduction of effect of receiver gain-variation on radiometric-sensitivity. Does "not" use Dicke switch. 
    :vartype NOISE_ADDING: str
    
    """
    TOTAL_POWER = "TOTAL_POWER",
    UNBALANCED_DICKE = "UNBALANCED_DICKE",
    BALANCED_DICKE = "BALANCED_DICKE",
    NOISE_ADDING = "NOISE_ADDING"

class TotalPowerRadiometerSystem(Entity):
    """ Class to handle total power radiometer system. Refer Section 7.4, 7.5 in [1].

    :ivar tlLoss: Transmission line loss in decibels.
    :vartype tlLoss: float

    :ivar tlPhyTemp: Transmission line physical temperature in Kelvin.
    :vartype tlPhyTemp: float

    :ivar rfAmpGain: RF amplifier gain in decibels.
    :vartype rfAmpGain: float

    :ivar rfAmpInpNoiseTemp: RF amplifier input noise temperature in Kelvin.
    :vartype rfAmpInpNoiseTemp: float

    :ivar rfAmpGainVariation: RF amplifier gain variation. Linear units.
    :vartype rfAmpGainVariation: float

    :ivar mixerGain: Mixer gain in decibels.
    :vartype mixerGain: float
    
    :ivar mixerInpNoiseAmp: Mixer input noise temperature in Kelvin.
    :vartype mixerInpNoiseAmp: float

    :ivar mixerGainVariation: Mixer gain variation. Linear units.
    :vartype mixerGainVariation: float

    :ivar ifAmpGain: Intermediate frequency amplifier gain in decibels.
    :vartype ifAmpGain: float

    :ivar ifAmpInpNoiseTemp: Intermediate frequency amplifier input noise temperature in Kelvin.
    :vartype ifAmpInpNoiseTemp: float

    :ivar ifAmpGainVariation: IF amplifier gain variation. Linear units.
    :vartype ifAmpGainVariation: float

    :ivar integratorVoltageGain: Integrator voltage gain (unitless).
    :vartype integratorVoltageGain: float

    :ivar predetectionGain: Pre-detection stage gain in decibels.
    :vartype predetectionGain: float

    :ivar predetectionInpNoiseTemp: Pre-detection input noise temperature in Kelvin.
    :vartype predetectionInpNoiseTemp: float

    :ivar predetectionGainVariation: Pre-detection stage gain variation. Linear units.
    :vartype predetectionGainVariation: float

    :ivar integrationTime: Integration time in seconds.
    :vartype integrationTime: float

    :ivar bandwidth: Pre-detection bandwidth in (Hertz).
    :vartype bandwidth: float

    :ivar _id: Unique identifier.
    :vartype _id: str or int

    """
    def __init__(self, tlLoss=None, tlPhyTemp=None, rfAmpGain=None, rfAmpInpNoiseTemp=None, rfAmpGainVariation=None, 
                 mixerGain=None, mixerInpNoiseTemp=None, mixerGainVariation=None, ifAmpGain=None, ifAmpInputNoiseTemp=None, ifAmpGainVariation=None, 
                 integratorVoltageGain=None, predetectionGain=None, predetectionInpNoiseTemp=None, predetectionGainVariation=None,
                 integrationTime=None, bandwidth=None, _id=None):
        
        self.tlLoss = float(tlLoss) if tlLoss is not None else None
        self.tlPhyTemp = float(tlPhyTemp) if tlPhyTemp is not None else None
        self.rfAmpGain = float(rfAmpGain) if rfAmpGain is not None else None
        self.rfAmpInpNoiseTemp = float(rfAmpInpNoiseTemp) if rfAmpInpNoiseTemp is not None else None
        self.rfAmpGainVariation = float(rfAmpGainVariation) if rfAmpGainVariation is not None else None
        self.mixerGain = float(mixerGain) if mixerGain is not None else None
        self.mixerInpNoiseTemp = float(mixerInpNoiseTemp) if mixerInpNoiseTemp is not None else None
        self.mixerGainVariation = float(mixerGainVariation) if mixerGainVariation is not None else None
        self.ifAmpGain = float(ifAmpGain) if ifAmpGain is not None else None
        self.ifAmpInputNoiseTemp = float(ifAmpInputNoiseTemp) if ifAmpInputNoiseTemp is not None else None
        self.ifAmpGainVariation = float(ifAmpGainVariation) if ifAmpGainVariation is not None else None
        self.integratorVoltageGain = float(integratorVoltageGain) if integratorVoltageGain is not None else None
        self.predetectionGain = float(predetectionGain) if predetectionGain is not None else None
        self.predetectionInpNoiseTemp = float(predetectionInpNoiseTemp) if predetectionInpNoiseTemp is not None else None
        self.predetectionGainVariation = float(predetectionGainVariation) if predetectionGainVariation is not None else None
        self.integrationTime = float(integrationTime) if integrationTime is not None else None
        self.bandwidth = float(bandwidth) if bandwidth is not None else None

        super(TotalPowerRadiometerSystem, self).__init__(_id, "TotalPowerRadiometerSystem")
    
    @staticmethod
    def from_dict(d):
        """Parses an ``TotalPowerRadiometerSystem`` object from a normalized JSON dictionary.
        
        :param d: Dictionary with the total-power radiometer system specifications.
        :paramtype d: dict

        :return: ``TotalPowerRadiometerSystem`` object.
        :rtype: :class:`instrupy.radiometer_model.TotalPowerRadiometerSystem`

        """             
        return TotalPowerRadiometerSystem(
                tlLoss = d.get("tlLoss", None),
                tlPhyTemp = d.get("tlPhyTemp", None),
                rfAmpGain = d.get("rfAmpGain", None),
                rfAmpInpNoiseTemp = d.get("rfAmpInpNoiseTemp", None),
                rfAmpGainVariation = d.get("rfAmpGainVariation", None),
                mixerGain = d.get("mixerGain", None),
                mixerInpNoiseTemp = d.get("mixerInpNoiseTemp", None),
                mixerGainVariation = d.get("mixerGainVariation", None),
                ifAmpGain = d.get("ifAmpGain", None),
                ifAmpInputNoiseTemp = d.get("ifAmpInputNoiseTemp", None),
                ifAmpGainVariation = d.get("ifAmpGainVariation", None),
                integratorVoltageGain = d.get("integratorVoltageGain", None),
                predetectionGain = d.get("predetectionGain", None),
                predetectionInpNoiseTemp = d.get("predetectionInpNoiseTemp", None),
                predetectionGainVariation = d.get("predetectionGainVariation", None),
                integrationTime = d.get("integrationTime", None),
                bandwidth = d.get("bandwidth", None),
                _id = d.get("@id", None)
                )
    
    def to_dict(self):
        """ Translate the ``TotalPowerRadiometerSystem`` object to a Python dictionary such that it can be uniquely reconstructed back from the dictionary.
        
        :return: ``TotalPowerRadiometerSystem`` object as python dictionary
        :rtype: dict

        """
        return dict({"tlLoss": self.tlLoss,
                     "tlPhyTemp": self.tlPhyTemp,
                     "rfAmpGain": self.rfAmpGain,
                     "rfAmpInpNoiseTemp": self.rfAmpInpNoiseTemp, 
                     "rfAmpGainVariation": self.rfAmpGainVariation,
                     "mixerGain,": self.mixerGain,
                     "mixerInpNoiseTemp": self.mixerInpNoiseTemp,
                     "mixerGainVariation": self.mixerGainVariation,
                     "ifAmpGain": self.ifAmpGain,
                     "ifAmpInputNoiseTemp": self.ifAmpInputNoiseTemp,
                     "ifAmpGainVariation": self.ifAmpGainVariation,
                     "integratorVoltageGain": self.integratorVoltageGain,
                     "predetectionGain": self.predetectionGain,
                     "predetectionInpNoiseTemp": self.predetectionInpNoiseTemp,
                     "predetectionGainVariation": self.predetectionGainVariation,
                     "integrationTime": self.integrationTime,
                     "bandwidth": self.bandwidth,
                     "@id": self._id,
                     "@type": SystemType.TOTAL_POWER.value
                    })
    
    def __repr__(self):
        return "TotalPowerRadiometerSystem.from_dict({})".format(self.to_dict())

    def __eq__(self, other):
        # Equality test is simple one which compares the data attributes.
        # note that _id data attribute may be different
        if(isinstance(self, other.__class__)):
            return (self.tlLoss==other.tlLoss) and (self.tlPhyTemp==other.tlPhyTemp) and (self.rfAmpGain==other.rfAmpGain) and \
                    (self.rfAmpInpNoiseTemp==other.rfAmpInpNoiseTemp) and (self.rfAmpGainVariation==other.rfAmpGainVariation) and \
                    (self.mixerGain==other.mixerGain) and (self.mixerInpNoiseTemp==other.mixerInpNoiseTemp) and (self.mixerGainVariation==other.mixerGainVariation) and (self.ifAmpGain==other.ifAmpGain) and (self.ifAmpInputNoiseTemp==other.ifAmpInputNoiseTemp) and \
                    (self.ifAmpGainVariation==other.ifAmpGainVariation) and (self.integratorVoltageGain==other.integratorVoltageGain) and (self.predetectionGain==other.predetectionGain) and \
                    (self.predetectionInpNoiseTemp==other.predetectionInpNoiseTemp) and (self.predetectionGainVariation==other.predetectionGainVariation) and \
                    (self.integrationTime==other.integrationTime)  and (self.bandwidth==other.bandwidth)                  
        else:
            return NotImplemented
        
    @staticmethod
    def compute_integration_time(td, integration_time_spec=None):
        """ Compute integration time.

        :param td: Available dwell time (i.e. total time available for integration) in seconds per ground-pixel.
        :paramtype td: float
        
        :param integration_time_spec: Integration time specification in seconds.
        :paramtype integration_time_spec: float        

        :return: Integration time in seconds.
        :rtype: float

        """
        # initialize the integration time (t_int) to be used for the calculations
        if integration_time_spec is None:
            t_int = td
        else:
            if td < integration_time_spec: 
                t_int = td # dwell time less than specified integration time => the specified integration time cannot be achieved.
            else:
                t_int = integration_time_spec
        
        return t_int

    @staticmethod
    def compute_predetection_sec_params(predetectionBandwidth, tlLoss=None, tlPhyTemp=None, predetectionGain=None, predetectionGainVariation=None, predetectionInpNoiseTemp=None,
                                            rfAmpGain=None, mixerGain=None, ifAmpGain=None, rfAmpGainVariation=None,  mixerGainVariation=None, ifAmpGainVariation=None,
                                            rfAmpInpNoiseTemp=None, mixerInpNoiseTemp=None, ifAmpInputNoiseTemp=None
                                            ):
        """ Compute predetection section parameters.

        :param predetectionBandwidth: Pre-detection bandwidth in (Hertz).
        :paramtype predetectionBandwidth: float

        :param tlLoss: Transmission line loss in decibels.
        :paramtype tlLoss: float        

        :param tlPhyTemp: Transmission line physical temperature in Kelvin.
        :paramtype tlPhyTemp: float

        :param rfAmpGain: RF amplifier gain in decibels.
        :paramtype rfAmpGain: float

        :param rfAmpInpNoiseTemp: RF amplifier input noise temperature in Kelvin.
        :paramtype rfAmpInpNoiseTemp: float

        :param rfAmpGainVariation: RF amplifier gain variation. Linear units.
        :paramtype rfAmpGainVariation: float

        :param mixerGain: Mixer gain in decibels.
        :paramtype mixerGain: float
        
        :param mixerInpNoiseAmp: Mixer input noise temperature in Kelvin.
        :paramtype mixerInpNoiseAmp: float

        :param mixerGainVariation: Mixer gain variation. Linear units.
        :paramtype mixerGainVariation: float

        :param ifAmpGain: Intermediate frequency amplifier gain in decibels.
        :paramtype ifAmpGain: float

        :param ifAmpInpNoiseTemp: Intermediate frequency amplifier input noise temperature in Kelvin.
        :paramtype ifAmpInpNoiseTemp: float

        :param ifAmpGainVariation: IF amplifier gain variation. Linear units.
        :paramtype ifAmpGainVariation: float

        :return: Predetection section parameters. Namedtuple <gain, gain minus, gain plus, receiver (including transmission line) noise temperature, bandwidth>
        :rtype: :class:`instrupy.radiometer_model.PredetectionSectionParams` 

        """        
        # Check if the predetection section specifications are directly available, if so then use them to set the local predetection section variables.
        # Else use the individual component (of the predetection stage) specifications to calculate the predetection section parameters.

        # predetection gain
        if predetectionGain is not None:
            predetection_gain = 10**(predetectionGain/10) # convert to linear units
            predetection_gain_minus = predetection_gain - 0.5*predetectionGainVariation
            predetection_gain_plus = predetection_gain + 0.5*predetectionGainVariation
        else:
            try: #try to compute the pre-detection section gain from the component specifications
                # Fig.7-9 in [1] describes the gain of the transmission line as 1/L, where L is the transmission line loss.
                L = 10**(tlLoss/ 10)   # Transmission line loss in linear units 
                G_TL = 1/L # transmission line "gain"
                G_RF = 10**(rfAmpGain/10)
                G_MIX = 10**(mixerGain/10)
                G_IF = 10**(ifAmpGain/10)
                predetection_gain = G_TL * G_RF * G_MIX * G_IF
                predetection_gain_minus = G_TL * (G_RF - 0.5*rfAmpGainVariation) * (G_MIX - 0.5*mixerGainVariation) * (G_IF - 0.5*ifAmpGainVariation) 
                predetection_gain_plus = G_TL * (G_RF + 0.5*rfAmpGainVariation) * (G_MIX + 0.5*mixerGainVariation) * (G_IF + 0.5*ifAmpGainVariation) 
            except:
                raise RuntimeError("Missing specification of one or more component specifications in the radiometer predetection section.")        

        # predetection noise temperature
        if predetectionInpNoiseTemp is not None:
            T_REC_q = predetectionInpNoiseTemp
        else:
            try: #try to compute the predetection noise temperature from the component specifications     
                L = 10**(tlLoss/ 10)   # Transmission line loss in linear units 
                # See Secion 7-3.1 in [1] for example calculation of noise temperature from cascaded stages.                          
                G_RF = 10**(rfAmpGain/10)
                G_IF = 10**(ifAmpGain/10) 
                T_REC = rfAmpInpNoiseTemp + mixerInpNoiseTemp/ G_RF + ifAmpInputNoiseTemp/ (G_RF*G_IF)  # Eqn 7.29 in [1]
                T_REC_q = (L-1)*tlPhyTemp + L*T_REC # receiver (including the transmission line) input noise-temperature eqn 7.28 in [1]. 'q' stands for quote.)
            except:
                raise RuntimeError("Missing specification of one or more component specifications in the radiometer predetection section.")
        
        return PredetectionSectionParams(predetection_gain, predetection_gain_plus, predetection_gain_minus,  T_REC_q, predetectionBandwidth)
    
    @staticmethod
    def compute_system_params(antenna, pd_sec_params, integratorVoltageGain, T_A_q):
        """ Calculate the radiometric system parameters from the antenna, predetection section, integrator specifications and the target brightness temperature. 

        :param antenna: Antenna specifications.
        :paramtype antenna: :class:`instrupy.util.Antenna`

        :param pd_sec_params: Predetection section parameters. Namedtuple <gain, gain minus, gain plus, receiver (including transmission line) noise temperature, bandwidth>
        :paramtype pd_sec_params: :class:`instrupy.radiometer_model.PredetectionSectionParams` 

        :param integratorVoltageGain: Integrator voltage gain (unitless).
        :paramtype integratorVoltageGain: float

        :param T_A_q: Brightness temperature from target (mainlobe and sidelobes of antenna eqn 6.37 in [1]).
        :paramtype T_A_q: float

        :return: Radiometric system parameters as a namedtuple <average system gain, system gain variation, antenna radiometric temperature, system radiometric temperature>.
        :rtype: :class:`instrupy.radiometer_model.SystemParams` 

        """
        # calculate system gain factor (eqn 7.43 in [1])
        G_s = 2*integratorVoltageGain*pd_sec_params.G*Constants.Boltzmann*pd_sec_params.B        

        # calculate the system gain variation
        G_s_minus = 2*integratorVoltageGain*pd_sec_params.G_m*Constants.Boltzmann*pd_sec_params.B
        G_s_plus = 2*integratorVoltageGain*pd_sec_params.G_p*Constants.Boltzmann*pd_sec_params.B
        G_s_delta = G_s_plus - G_s_minus        

        G_s_bar = G_s # average system power gain, TODO: check

        # calculate system temperature                 
        psi = antenna.radiationEfficiency # antenna radiation efficiency = 1/ antenna loss
        T_A = psi*T_A_q + (1-psi)*antenna.phyTemp
        T_SYS = T_A + pd_sec_params.T_REC_q # eqn 7.31 in [1]

        return SystemParams(G_s_bar, G_s_delta, T_A, T_SYS)
    
    def compute_radiometric_resolution(self, td, antenna, T_A_q):
        """ Compute the radiometric resolution of a total power radiometer.

        :param td: available dwell time in seconds per ground-pixel
        :paramtype td: float

        :param antenna: Antenna specifications.
        :paramtype antenna: :class:`instrupy.util.Antenna`

        :param T_A_q: Brightness temperature from target (mainlobe and sidelobes of antenna eqn 6.37 in [1]).
        :paramtype T_A_q: float

        :return: Radiometric resolution in Kelvin.
        :rtype: float

        """        
        t_int = TotalPowerRadiometerSystem.compute_integration_time(td, self.integrationTime)       

        pd_sec_params = TotalPowerRadiometerSystem.compute_predetection_sec_params(self.bandwidth, self.tlLoss, self.tlPhyTemp, self.predetectionGain, self.predetectionGainVariation, self.predetectionInpNoiseTemp,
                                            self.rfAmpGain, self.mixerGain, self.ifAmpGain, self.rfAmpGainVariation, self.mixerGainVariation, self.ifAmpGainVariation,
                                            self.rfAmpInpNoiseTemp, self.mixerInpNoiseTemp, self.ifAmpInputNoiseTemp
                                            )   
        
        sys_params = TotalPowerRadiometerSystem.compute_system_params(antenna, pd_sec_params, self.integratorVoltageGain, T_A_q)

        # copy values to variables with shorter names
        T_SYS = sys_params.T_SYS
        G_s_bar = sys_params.G_s_bar
        G_s_delta = sys_params.G_s_delta
        B = pd_sec_params.B
        print("T_SYS",T_SYS)
        print("B",B)
        print("t_int",t_int)
        print("g_s_delta",G_s_delta)
        print("g_s_bar",G_s_bar)
        # calculate the radiometric resolution, eqn 7.58 in [1]
        resolution = T_SYS*(1/(B*t_int) + ((G_s_delta/G_s_bar)**2))**0.5
        print("resolution",resolution)
        return resolution        

class UnbalancedDikeRadiometerSystem(Entity):
    """ Class to handle unbalanced Dicke radiometer system. Refer Section 7.6 in [1].

    :ivar tlLoss: Transmission line loss in decibels.
    :vartype tlLoss: float

    :ivar tlPhyTemp: Transmission line physical temperature in Kelvin.
    :vartype tlPhyTemp: float

    :ivar rfAmpGain: RF amplifier gain in decibels.
    :vartype rfAmpGain: float

    :ivar rfAmpInpNoiseTemp: RF amplifier input noise temperature in Kelvin.
    :vartype rfAmpInpNoiseTemp: float

    :ivar rfAmpGainVariation: RF amplifier gain variation. Linear units.
    :vartype rfAmpGainVariation: float

    :ivar mixerGain: Mixer gain in decibels.
    :vartype mixerGain: float
    
    :ivar mixerInpNoiseAmp: Mixer input noise temperature in Kelvin.
    :vartype mixerInpNoiseAmp: float

    :ivar mixerGainVariation: Mixer gain variation. Linear units.
    :vartype mixerGainVariation: float

    :ivar ifAmpGain: Intermediate frequency amplifier gain in decibels.
    :vartype ifAmpGain: float

    :ivar ifAmpInpNoiseTemp: Intermediate frequency amplifier input noise temperature in Kelvin.
    :vartype ifAmpInpNoiseTemp: float

    :ivar ifAmpGainVariation: IF amplifier gain variation. Linear units.
    :vartype ifAmpGainVariation: float

    :ivar dickeSwitchOutputNoiseTemperature: Dicke switch noise temperature in Kelvin referenced to the output port.
    :vartype dickeSwitchOutputNoiseTemperature: float

    :ivar referenceTemperature: Reference source noise temperature in Kelvin.
    :vartype referenceTemperature: float

    :ivar integratorVoltageGain: Integrator voltage gain (unitless).
    :vartype integratorVoltageGain: float

    :ivar predetectionGain: Pre-detection stage gain in decibels.
    :vartype predetectionGain: float

    :ivar predetectionInpNoiseTemp: Pre-detection input noise temperature in Kelvin.
    :vartype predetectionInpNoiseTemp: float

    :ivar predetectionGainVariation: Pre-detection stage gain variation. Linear units.
    :vartype predetectionGainVariation: float

    :ivar integrationTime: Integration time in seconds.
    :vartype integrationTime: float

    :ivar bandwidth: Pre-detection bandwidth in (Hertz).
    :vartype bandwidth: float

    :ivar _id: Unique identifier.
    :vartype _id: str or int

    """
    def __init__(self, tlLoss=None, tlPhyTemp=None, rfAmpGain=None, rfAmpInpNoiseTemp=None, rfAmpGainVariation=None, 
                 mixerGain=None, mixerInpNoiseTemp=None, mixerGainVariation=None, ifAmpGain=None, ifAmpInputNoiseTemp=None, ifAmpGainVariation=None, 
                 dickeSwitchOutputNoiseTemperature=None, referenceTemperature=None,
                 integratorVoltageGain=None, predetectionGain=None, predetectionInpNoiseTemp=None, predetectionGainVariation=None,
                 integrationTime=None, bandwidth=None, _id=None):
        
        self.tlLoss = float(tlLoss) if tlLoss is not None else None
        self.tlPhyTemp = float(tlPhyTemp) if tlPhyTemp is not None else None
        self.rfAmpGain = float(rfAmpGain) if rfAmpGain is not None else None
        self.rfAmpInpNoiseTemp = float(rfAmpInpNoiseTemp) if rfAmpInpNoiseTemp is not None else None
        self.rfAmpGainVariation = float(rfAmpGainVariation) if rfAmpGainVariation is not None else None
        self.mixerGain = float(mixerGain) if mixerGain is not None else None
        self.mixerInpNoiseTemp = float(mixerInpNoiseTemp) if mixerInpNoiseTemp is not None else None
        self.mixerGainVariation = float(mixerGainVariation) if mixerGainVariation is not None else None
        self.ifAmpGain = float(ifAmpGain) if ifAmpGain is not None else None
        self.ifAmpInputNoiseTemp = float(ifAmpInputNoiseTemp) if ifAmpInputNoiseTemp is not None else None
        self.ifAmpGainVariation = float(ifAmpGainVariation) if ifAmpGainVariation is not None else None
        self.dickeSwitchOutputNoiseTemperature = float(dickeSwitchOutputNoiseTemperature) if dickeSwitchOutputNoiseTemperature is not None else None
        self.referenceTemperature = float(referenceTemperature) if referenceTemperature is not None else None
        self.integratorVoltageGain = float(integratorVoltageGain) if integratorVoltageGain is not None else None
        self.predetectionGain = float(predetectionGain) if predetectionGain is not None else None
        self.predetectionInpNoiseTemp = float(predetectionInpNoiseTemp) if predetectionInpNoiseTemp is not None else None
        self.predetectionGainVariation = float(predetectionGainVariation) if predetectionGainVariation is not None else None
        self.integrationTime = float(integrationTime) if integrationTime is not None else None
        self.bandwidth = float(bandwidth) if bandwidth is not None else None

        super(UnbalancedDikeRadiometerSystem, self).__init__(_id, "UnbalancedDikeRadiometerSystem")
    
    @staticmethod
    def from_dict(d):
        """Parses an ``UnbalancedDikeRadiometerSystem`` object from a normalized JSON dictionary.
        
        :param d: Dictionary with the unbalanced Dicke radiometer system specifications.
        :paramtype d: dict

        :return: ``UnbalancedDikeRadiometerSystem`` object.
        :rtype: :class:`instrupy.radiometer_model.UnbalancedDikeRadiometerSystem`

        """             
        return UnbalancedDikeRadiometerSystem(
                tlLoss = d.get("tlLoss", None),
                tlPhyTemp = d.get("tlPhyTemp", None),
                rfAmpGain = d.get("rfAmpGain", None),
                rfAmpInpNoiseTemp = d.get("rfAmpInpNoiseTemp", None),
                rfAmpGainVariation = d.get("rfAmpGainVariation", None),
                mixerGain = d.get("mixerGain", None),
                mixerInpNoiseTemp = d.get("mixerInpNoiseTemp", None),
                mixerGainVariation = d.get("mixerGainVariation", None),
                ifAmpGain = d.get("ifAmpGain", None),
                ifAmpInputNoiseTemp = d.get("ifAmpInputNoiseTemp", None),
                ifAmpGainVariation = d.get("ifAmpGainVariation", None),
                dickeSwitchOutputNoiseTemperature = d.get("dickeSwitchOutputNoiseTemperature", None),
                referenceTemperature = d.get("referenceTemperature", None),
                integratorVoltageGain = d.get("integratorVoltageGain", None),
                predetectionGain = d.get("predetectionGain", None),
                predetectionInpNoiseTemp = d.get("predetectionInpNoiseTemp", None),
                predetectionGainVariation = d.get("predetectionGainVariation", None),
                integrationTime = d.get("integrationTime", None),
                bandwidth = d.get("bandwidth", None),
                _id = d.get("@id", None)
                )
    
    def to_dict(self):
        """ Translate the ``UnbalancedDikeRadiometerSystem`` object to a Python dictionary such that it can be uniquely reconstructed back from the dictionary.
        
        :return: ``UnbalancedDikeRadiometerSystem`` object as python dictionary
        :rtype: dict

        """
        return dict({"tlLoss": self.tlLoss,
                     "tlPhyTemp": self.tlPhyTemp,
                     "rfAmpGain": self.rfAmpGain,
                     "rfAmpInpNoiseTemp": self.rfAmpInpNoiseTemp, 
                     "rfAmpGainVariation": self.rfAmpGainVariation,
                     "mixerGain,": self.mixerGain,
                     "mixerInpNoiseTemp": self.mixerInpNoiseTemp,
                     "mixerGainVariation": self.mixerGainVariation,
                     "ifAmpGain": self.ifAmpGain,
                     "ifAmpInputNoiseTemp": self.ifAmpInputNoiseTemp,
                     "ifAmpGainVariation": self.ifAmpGainVariation,
                     "dickeSwitchOutputNoiseTemperature":self.dickeSwitchOutputNoiseTemperature,
                     "referenceTemperature": self.referenceTemperature,
                     "integratorVoltageGain": self.integratorVoltageGain,
                     "predetectionGain": self.predetectionGain,
                     "predetectionInpNoiseTemp": self.predetectionInpNoiseTemp,
                     "predetectionGainVariation": self.predetectionGainVariation,
                     "integrationTime": self.integrationTime,
                     "bandwidth": self.bandwidth,
                     "@id": self._id,
                     "@type": SystemType.UNBALANCED_DICKE.value
                    })
    
    def __repr__(self):
        return "UnbalancedDikeRadiometerSystem.from_dict({})".format(self.to_dict())

    def __eq__(self, other):
        # Equality test is simple one which compares the data attributes.
        # note that _id data attribute may be different
        if(isinstance(self, other.__class__)):
            return (self.tlLoss==other.tlLoss) and (self.tlPhyTemp==other.tlPhyTemp) and (self.rfAmpGain==other.rfAmpGain) and \
                    (self.rfAmpInpNoiseTemp==other.rfAmpInpNoiseTemp) and (self.rfAmpGainVariation==other.rfAmpGainVariation) and \
                    (self.mixerGain==other.mixerGain) and (self.mixerInpNoiseTemp==other.mixerInpNoiseTemp) and (self.mixerGainVariation==other.mixerGainVariation) and (self.ifAmpGain==other.ifAmpGain) and (self.ifAmpInputNoiseTemp==other.ifAmpInputNoiseTemp) and \
                    (self.ifAmpGainVariation==other.ifAmpGainVariation) and (self.dickeSwitchOutputNoiseTemperature==other.dickeSwitchOutputNoiseTemperature) and (self.referenceTemperature==other.referenceTemperature) and \
                    (self.integratorVoltageGain==other.integratorVoltageGain) and (self.predetectionGain==other.predetectionGain) and \
                    (self.predetectionInpNoiseTemp==other.predetectionInpNoiseTemp) and (self.predetectionGainVariation==other.predetectionGainVariation) and \
                    (self.integrationTime==other.integrationTime)  and (self.bandwidth==other.bandwidth)         
        else:
            return NotImplemented

    def compute_radiometric_resolution(self, td, antenna, T_A_q):
        """ Compute the radiometric resolution of an unbalanced Dicke radiometer.
        
        Note that the predetection stage in Dicke radiometers include the noise from the Dicke switch referenced to the switch output port.

        :param td: available dwell time in seconds per ground-pixel
        :paramtype td: float

        :param antenna: Antenna specifications.
        :paramtype antenna: :class:`instrupy.util.Antenna`

        :param T_A_q: Brightness temperature from target (mainlobe and sidelobes of antenna eqn 6.37 in [1]).
        :paramtype T_A_q: float

        :return: Radiometric resolution in Kelvin.
        :rtype: float

        """
        t_int = TotalPowerRadiometerSystem.compute_integration_time(td, self.integrationTime)

        pd_sec_params = TotalPowerRadiometerSystem.compute_predetection_sec_params(self.bandwidth, self.tlLoss, self.tlPhyTemp, self.predetectionGain, self.predetectionGainVariation, self.predetectionInpNoiseTemp,
                                            self.rfAmpGain, self.mixerGain, self.ifAmpGain, self.rfAmpGainVariation, self.mixerGainVariation, self.ifAmpGainVariation,
                                            self.rfAmpInpNoiseTemp, self.mixerInpNoiseTemp, self.ifAmpInputNoiseTemp
                                            )
        if self.dickeSwitchOutputNoiseTemperature: # self.dickeSwitchOutputNoiseTemperature could be none in case the entire predetection system parameters are specified instead of the component-wise specification.
            pd_sec_params = pd_sec_params._replace(T_REC_q=pd_sec_params.T_REC_q + self.dickeSwitchOutputNoiseTemperature) # add the Dicke switch output noise temperature
        sys_params = TotalPowerRadiometerSystem.compute_system_params(antenna, pd_sec_params, self.integratorVoltageGain, T_A_q)
        # copy values to variables with shorter names
        T_REF = self.referenceTemperature
        T_SYS = sys_params.T_SYS
        G_s_bar = sys_params.G_s_bar
        G_s_delta = sys_params.G_s_delta
        T_A = sys_params.T_A
        T_REC_q = pd_sec_params.T_REC_q
        B = pd_sec_params.B
        
        # calculate the radiometric resolution, eqn 7.68 in [1]
        resolution = (2*T_SYS**2 + 2*(T_REF + T_REC_q)**2)/(B*t_int) + ((G_s_delta/G_s_bar)**2)*(T_A - T_REF)**2
        resolution = resolution**0.5
        return resolution

class BalancedDikeRadiometerSystem(Entity):
    """ Class to handle balanced Dicke radiometer System. Refer Section 7.6 and 7.7 in [1].

    :ivar tlLoss: Transmission line loss in decibels.
    :vartype tlLoss: float

    :ivar tlPhyTemp: Transmission line physical temperature in Kelvin.
    :vartype tlPhyTemp: float

    :ivar rfAmpGain: RF amplifier gain in decibels.
    :vartype rfAmpGain: float

    :ivar rfAmpInpNoiseTemp: RF amplifier input noise temperature in Kelvin.
    :vartype rfAmpInpNoiseTemp: float

    :ivar rfAmpGainVariation: RF amplifier gain variation. Linear units.
    :vartype rfAmpGainVariation: float

    :ivar mixerGain: Mixer gain in decibels.
    :vartype mixerGain: float
    
    :ivar mixerInpNoiseAmp: Mixer input noise temperature in Kelvin.
    :vartype mixerInpNoiseAmp: float

    :ivar mixerGainVariation: Mixer gain variation. Linear units.
    :vartype mixerGainVariation: float

    :ivar ifAmpGain: Intermediate frequency amplifier gain in decibels.
    :vartype ifAmpGain: float

    :ivar ifAmpInpNoiseTemp: Intermediate frequency amplifier input noise temperature in Kelvin.
    :vartype ifAmpInpNoiseTemp: float

    :ivar ifAmpGainVariation: IF amplifier gain variation. Linear units.
    :vartype ifAmpGainVariation: float

    :ivar dickeSwitchOutputNoiseTemperature: Dicke switch noise temperature in Kelvin referenced to the output port.
    :vartype dickeSwitchOutputNoiseTemperature: float

    :ivar integratorVoltageGain: Integrator voltage gain (unitless).
    :vartype integratorVoltageGain: float

    :ivar predetectionGain: Pre-detection stage gain in decibels.
    :vartype predetectionGain: float

    :ivar predetectionInpNoiseTemp: Pre-detection input noise temperature in Kelvin.
    :vartype predetectionInpNoiseTemp: float

    :ivar predetectionGainVariation: Pre-detection stage gain variation. Linear units.
    :vartype predetectionGainVariation: float

    :ivar integrationTime: Integration time in seconds.
    :vartype integrationTime: float

    :ivar bandwidth: Pre-detection bandwidth in (Hertz).
    :vartype bandwidth: float

    :ivar _id: Unique identifier.
    :vartype _id: str or int

    """
    def __init__(self, tlLoss=None, tlPhyTemp=None, rfAmpGain=None, rfAmpInpNoiseTemp=None, rfAmpGainVariation=None, 
                 mixerGain=None, mixerInpNoiseTemp=None, mixerGainVariation=None, ifAmpGain=None, ifAmpInputNoiseTemp=None, ifAmpGainVariation=None, 
                 dickeSwitchOutputNoiseTemperature=None,
                 integratorVoltageGain=None, predetectionGain=None, predetectionInpNoiseTemp=None, predetectionGainVariation=None,
                 integrationTime=None, bandwidth=None, _id=None):
        
        self.tlLoss = float(tlLoss) if tlLoss is not None else None
        self.tlPhyTemp = float(tlPhyTemp) if tlPhyTemp is not None else None
        self.rfAmpGain = float(rfAmpGain) if rfAmpGain is not None else None
        self.rfAmpInpNoiseTemp = float(rfAmpInpNoiseTemp) if rfAmpInpNoiseTemp is not None else None
        self.rfAmpGainVariation = float(rfAmpGainVariation) if rfAmpGainVariation is not None else None
        self.mixerGain = float(mixerGain) if mixerGain is not None else None
        self.mixerInpNoiseTemp = float(mixerInpNoiseTemp) if mixerInpNoiseTemp is not None else None
        self.mixerGainVariation = float(mixerGainVariation) if mixerGainVariation is not None else None
        self.ifAmpGain = float(ifAmpGain) if ifAmpGain is not None else None
        self.ifAmpInputNoiseTemp = float(ifAmpInputNoiseTemp) if ifAmpInputNoiseTemp is not None else None
        self.ifAmpGainVariation = float(ifAmpGainVariation) if ifAmpGainVariation is not None else None
        self.dickeSwitchOutputNoiseTemperature = float(dickeSwitchOutputNoiseTemperature) if dickeSwitchOutputNoiseTemperature is not None else None
        self.integratorVoltageGain = float(integratorVoltageGain) if integratorVoltageGain is not None else None
        self.predetectionGain = float(predetectionGain) if predetectionGain is not None else None
        self.predetectionInpNoiseTemp = float(predetectionInpNoiseTemp) if predetectionInpNoiseTemp is not None else None
        self.predetectionGainVariation = float(predetectionGainVariation) if predetectionGainVariation is not None else None
        self.integrationTime = float(integrationTime) if integrationTime is not None else None
        self.bandwidth = float(bandwidth) if bandwidth is not None else None

        super(BalancedDikeRadiometerSystem, self).__init__(_id, "BalancedDikeRadiometerSystem")
    
    @staticmethod
    def from_dict(d):
        """Parses an ``BalancedDikeRadiometerSystem`` object from a normalized JSON dictionary.
        
        :param d: Dictionary with the balanced Dicke radiometer system specifications.
        :paramtype d: dict

        :return: ``BalancedDikeRadiometerSystem`` object.
        :rtype: :class:`instrupy.radiometer_model.BalancedDikeRadiometerSystem`

        """             
        return BalancedDikeRadiometerSystem(
                tlLoss = d.get("tlLoss", None),
                tlPhyTemp = d.get("tlPhyTemp", None),
                rfAmpGain = d.get("rfAmpGain", None),
                rfAmpInpNoiseTemp = d.get("rfAmpInpNoiseTemp", None),
                rfAmpGainVariation = d.get("rfAmpGainVariation", None),
                mixerGain = d.get("mixerGain", None),
                mixerInpNoiseTemp = d.get("mixerInpNoiseTemp", None),
                mixerGainVariation = d.get("mixerGainVariation", None),
                ifAmpGain = d.get("ifAmpGain", None),
                ifAmpInputNoiseTemp = d.get("ifAmpInputNoiseTemp", None),
                ifAmpGainVariation = d.get("ifAmpGainVariation", None),
                dickeSwitchOutputNoiseTemperature = d.get("dickeSwitchOutputNoiseTemperature", None),
                integratorVoltageGain = d.get("integratorVoltageGain", None),
                predetectionGain = d.get("predetectionGain", None),
                predetectionInpNoiseTemp = d.get("predetectionInpNoiseTemp", None),
                predetectionGainVariation = d.get("predetectionGainVariation", None),
                integrationTime = d.get("integrationTime", None),
                bandwidth = d.get("bandwidth", None),
                _id = d.get("@id", None)
                )
    
    def to_dict(self):
        """ Translate the ``BalancedDikeRadiometerSystem`` object to a Python dictionary such that it can be uniquely reconstructed back from the dictionary.
        
        :return: ``BalancedDikeRadiometerSystem`` object as python dictionary
        :rtype: dict

        """
        return dict({"tlLoss": self.tlLoss,
                     "tlPhyTemp": self.tlPhyTemp,
                     "rfAmpGain": self.rfAmpGain,
                     "rfAmpInpNoiseTemp": self.rfAmpInpNoiseTemp, 
                     "rfAmpGainVariation": self.rfAmpGainVariation,
                     "mixerGain,": self.mixerGain,
                     "mixerInpNoiseTemp": self.mixerInpNoiseTemp,
                     "mixerGainVariation": self.mixerGainVariation,
                     "ifAmpGain": self.ifAmpGain,
                     "ifAmpInputNoiseTemp": self.ifAmpInputNoiseTemp,
                     "ifAmpGainVariation": self.ifAmpGainVariation,
                     "dickeSwitchOutputNoiseTemperature":self.dickeSwitchOutputNoiseTemperature,
                     "integratorVoltageGain": self.integratorVoltageGain,
                     "predetectionGain": self.predetectionGain,
                     "predetectionInpNoiseTemp": self.predetectionInpNoiseTemp,
                     "predetectionGainVariation": self.predetectionGainVariation,
                     "integrationTime": self.integrationTime,
                     "bandwidth": self.bandwidth,
                     "@id": self._id,
                     "@type": SystemType.BALANCED_DICKE.value
                    })
    
    def __repr__(self):
        return "BalancedDikeRadiometerSystem.from_dict({})".format(self.to_dict())

    def __eq__(self, other):
        # Equality test is simple one which compares the data attributes.
        # note that _id data attribute may be different
        if(isinstance(self, other.__class__)):
            return (self.tlLoss==other.tlLoss) and (self.tlPhyTemp==other.tlPhyTemp) and (self.rfAmpGain==other.rfAmpGain) and \
                    (self.rfAmpInpNoiseTemp==other.rfAmpInpNoiseTemp) and (self.rfAmpGainVariation==other.rfAmpGainVariation) and \
                    (self.mixerGain==other.mixerGain) and (self.mixerInpNoiseTemp==other.mixerInpNoiseTemp) and (self.mixerGainVariation==other.mixerGainVariation) and (self.ifAmpGain==other.ifAmpGain) and (self.ifAmpInputNoiseTemp==other.ifAmpInputNoiseTemp) and \
                    (self.ifAmpGainVariation==other.ifAmpGainVariation) and (self.dickeSwitchOutputNoiseTemperature==other.dickeSwitchOutputNoiseTemperature) and \
                    (self.integratorVoltageGain==other.integratorVoltageGain) and (self.predetectionGain==other.predetectionGain) and \
                    (self.predetectionInpNoiseTemp==other.predetectionInpNoiseTemp) and (self.predetectionGainVariation==other.predetectionGainVariation)  and \
                    (self.integrationTime==other.integrationTime)  and (self.bandwidth==other.bandwidth)         
        else:
            return NotImplemented
    
    def compute_radiometric_resolution(self, td, antenna, T_A_q):
        """ Compute the radiometric resolution of an unbalanced Dicke radiometer.

        :param td: available dwell time in seconds per ground-pixel
        :paramtype td: float

        :param antenna: Antenna specifications.
        :paramtype antenna: :class:`instrupy.util.Antenna`

        :param T_A_q: Brightness temperature from target (mainlobe and sidelobes of antenna eqn 6.37 in [1]).
        :paramtype T_A_q: float

        :return: Radiometric resolution in Kelvin.
        :rtype: float

        """
        t_int = TotalPowerRadiometerSystem.compute_integration_time(td, self.integrationTime)
        
        pd_sec_params = TotalPowerRadiometerSystem.compute_predetection_sec_params(self.bandwidth, self.tlLoss, self.tlPhyTemp, self.predetectionGain, self.predetectionGainVariation, self.predetectionInpNoiseTemp,
                                    self.rfAmpGain, self.mixerGain, self.ifAmpGain, self.rfAmpGainVariation, self.mixerGainVariation, self.ifAmpGainVariation,
                                    self.rfAmpInpNoiseTemp, self.mixerInpNoiseTemp, self.ifAmpInputNoiseTemp
                                    )
        if self.dickeSwitchOutputNoiseTemperature: # self.dickeSwitchOutputNoiseTemperature could be none in case the entire predetection system parameters are specified instead of the component-wise specification.
            pd_sec_params = pd_sec_params._replace(T_REC_q=pd_sec_params.T_REC_q + self.dickeSwitchOutputNoiseTemperature) # add the Dicke switch output noise temperature

        sys_params = TotalPowerRadiometerSystem.compute_system_params(antenna, pd_sec_params, self.integratorVoltageGain, T_A_q)
        
        # copy values to variables with shorter names
        T_SYS = sys_params.T_SYS
        B = pd_sec_params.B

        # calculate the radiometric resolution, eqn 7.69 in [1]
        resolution = 2*T_SYS/(B*t_int)**0.5

        return resolution

class NoiseAddingRadiometerSystem(Entity):
    """ Class to handle noise-adding radiometer system. Refer Section 7.9 in [1].

    :ivar tlLoss: Transmission line loss in decibels.
    :vartype tlLoss: float

    :ivar tlPhyTemp: Transmission line physical temperature in Kelvin.
    :vartype tlPhyTemp: float

    :ivar rfAmpGain: RF amplifier gain in decibels.
    :vartype rfAmpGain: float

    :ivar rfAmpInpNoiseTemp: RF amplifier input noise temperature in Kelvin.
    :vartype rfAmpInpNoiseTemp: float

    :ivar rfAmpGainVariation: RF amplifier gain variation. Linear units.
    :vartype rfAmpGainVariation: float

    :ivar mixerGain: Mixer gain in decibels.
    :vartype mixerGain: float
    
    :ivar mixerInpNoiseAmp: Mixer input noise temperature in Kelvin.
    :vartype mixerInpNoiseAmp: float

    :ivar mixerGainVariation: Mixer gain variation. Linear units.
    :vartype mixerGainVariation: float

    :ivar ifAmpGain: Intermediate frequency amplifier gain in decibels.
    :vartype ifAmpGain: float

    :ivar ifAmpInpNoiseTemp: Intermediate frequency amplifier input noise temperature in Kelvin.
    :vartype ifAmpInpNoiseTemp: float

    :ivar ifAmpGainVariation: IF amplifier gain variation. Linear units.
    :vartype ifAmpGainVariation: float

    :ivar excessNoiseTemperature: Excess noise temperature (added noise to the receiver input during the diode ON half-cycle) in Kelvin referenced to the output port.
    :vartype excessNoiseTemperature: float

    :ivar integratorVoltageGain: Integrator voltage gain (unitless).
    :vartype integratorVoltageGain: float

    :ivar predetectionGain: Pre-detection stage gain in decibels.
    :vartype predetectionGain: float

    :ivar predetectionInpNoiseTemp: Pre-detection input noise temperature in Kelvin.
    :vartype predetectionInpNoiseTemp: float

    :ivar predetectionGainVariation: Pre-detection stage gain variation. Linear units.
    :vartype predetectionGainVariation: float

    :ivar integrationTime: Integration time in seconds.
    :vartype integrationTime: float

    :ivar bandwidth: Pre-detection bandwidth in (Hertz).
    :vartype bandwidth: float

    :ivar _id: Unique identifier.
    :vartype _id: str or int

    """
    def __init__(self, tlLoss=None, tlPhyTemp=None, rfAmpGain=None, rfAmpInpNoiseTemp=None, rfAmpGainVariation=None, 
                 mixerGain=None, mixerInpNoiseTemp=None, mixerGainVariation=None, ifAmpGain=None, ifAmpInputNoiseTemp=None, ifAmpGainVariation=None, 
                 excessNoiseTemperature=None,
                 integratorVoltageGain=None, predetectionGain=None, predetectionInpNoiseTemp=None, predetectionGainVariation=None,
                 integrationTime=None, bandwidth=None, _id=None):
        
        self.tlLoss = float(tlLoss) if tlLoss is not None else None
        self.tlPhyTemp = float(tlPhyTemp) if tlPhyTemp is not None else None
        self.rfAmpGain = float(rfAmpGain) if rfAmpGain is not None else None
        self.rfAmpInpNoiseTemp = float(rfAmpInpNoiseTemp) if rfAmpInpNoiseTemp is not None else None
        self.rfAmpGainVariation = float(rfAmpGainVariation) if rfAmpGainVariation is not None else None
        self.mixerGain = float(mixerGain) if mixerGain is not None else None
        self.mixerInpNoiseTemp = float(mixerInpNoiseTemp) if mixerInpNoiseTemp is not None else None
        self.mixerGainVariation = float(mixerGainVariation) if mixerGainVariation is not None else None
        self.ifAmpGain = float(ifAmpGain) if ifAmpGain is not None else None
        self.ifAmpInputNoiseTemp = float(ifAmpInputNoiseTemp) if ifAmpInputNoiseTemp is not None else None
        self.ifAmpGainVariation = float(ifAmpGainVariation) if ifAmpGainVariation is not None else None
        self.excessNoiseTemperature = float(excessNoiseTemperature) if excessNoiseTemperature is not None else None
        self.integratorVoltageGain = float(integratorVoltageGain) if integratorVoltageGain is not None else None
        self.predetectionGain = float(predetectionGain) if predetectionGain is not None else None
        self.predetectionInpNoiseTemp = float(predetectionInpNoiseTemp) if predetectionInpNoiseTemp is not None else None
        self.predetectionGainVariation = float(predetectionGainVariation) if predetectionGainVariation is not None else None
        self.integrationTime = float(integrationTime) if integrationTime is not None else None
        self.bandwidth = float(bandwidth) if bandwidth is not None else None

        super(NoiseAddingRadiometerSystem, self).__init__(_id, "NoiseAddingRadiometerSystem")
    
    @staticmethod
    def from_dict(d):
        """Parses an ``NoiseAddingRadiometerSystem`` object from a normalized JSON dictionary.
        
        :param d: Dictionary with the noise-adding radiometer system specifications.
        :paramtype d: dict

        :return: ``NoiseAddingRadiometerSystem`` object.
        :rtype: :class:`instrupy.util.NoiseAddingRadiometerSystem`

        """             
        return NoiseAddingRadiometerSystem(
                tlLoss = d.get("tlLoss", None),
                tlPhyTemp = d.get("tlPhyTemp", None),
                rfAmpGain = d.get("rfAmpGain", None),
                rfAmpInpNoiseTemp = d.get("rfAmpInpNoiseTemp", None),
                rfAmpGainVariation = d.get("rfAmpGainVariation", None),
                mixerGain = d.get("mixerGain", None),
                mixerInpNoiseTemp = d.get("mixerInpNoiseTemp", None),
                mixerGainVariation = d.get("mixerGainVariation", None),
                ifAmpGain = d.get("ifAmpGain", None),
                ifAmpInputNoiseTemp = d.get("ifAmpInputNoiseTemp", None),
                ifAmpGainVariation = d.get("ifAmpGainVariation", None),
                excessNoiseTemperature = d.get("excessNoiseTemperature", None),
                integratorVoltageGain = d.get("integratorVoltageGain", None),
                predetectionGain = d.get("predetectionGain", None),
                predetectionInpNoiseTemp = d.get("predetectionInpNoiseTemp", None),
                predetectionGainVariation = d.get("predetectionGainVariation", None),
                integrationTime  = d.get("integrationTime", None),
                bandwidth = d.get("bandwidth", None),
                _id = d.get("@id", None)
                )
    
    def to_dict(self):
        """ Translate the ``NoiseAddingRadiometerSystem`` object to a Python dictionary such that it can be uniquely reconstructed back from the dictionary.
        
        :return: ``NoiseAddingRadiometerSystem`` object as python dictionary
        :rtype: dict

        """
        return dict({"tlLoss": self.tlLoss,
                     "tlPhyTemp": self.tlPhyTemp,
                     "rfAmpGain": self.rfAmpGain,
                     "rfAmpInpNoiseTemp": self.rfAmpInpNoiseTemp, 
                     "rfAmpGainVariation": self.rfAmpGainVariation,
                     "mixerGain,": self.mixerGain,
                     "mixerInpNoiseTemp": self.mixerInpNoiseTemp,
                     "mixerGainVariation": self.mixerGainVariation,
                     "ifAmpGain": self.ifAmpGain,
                     "ifAmpInputNoiseTemp": self.ifAmpInputNoiseTemp,
                     "ifAmpGainVariation": self.ifAmpGainVariation,
                     "excessNoiseTemperature":self.excessNoiseTemperature,
                     "integratorVoltageGain": self.integratorVoltageGain,
                     "predetectionGain": self.predetectionGain,
                     "predetectionInpNoiseTemp": self.predetectionInpNoiseTemp,
                     "predetectionGainVariation": self.predetectionGainVariation,
                     "integrationTime": self.integrationTime,
                     "bandwidth": self.bandwidth,
                     "@id": self._id,
                     "@type": SystemType.NOISE_ADDING.value
                    })
    
    def __repr__(self):
        return "NoiseAddingRadiometerSystem.from_dict({})".format(self.to_dict())

    def __eq__(self, other):
        # Equality test is simple one which compares the data attributes.
        # note that _id data attribute may be different
        if(isinstance(self, other.__class__)):
            return (self.tlLoss==other.tlLoss) and (self.tlPhyTemp==other.tlPhyTemp) and (self.rfAmpGain==other.rfAmpGain) and \
                    (self.rfAmpInpNoiseTemp==other.rfAmpInpNoiseTemp) and (self.rfAmpGainVariation==other.rfAmpGainVariation) and \
                    (self.mixerGain==other.mixerGain) and (self.mixerInpNoiseTemp==other.mixerInpNoiseTemp) and (self.mixerGainVariation==other.mixerGainVariation) and (self.ifAmpGain==other.ifAmpGain) and (self.ifAmpInputNoiseTemp==other.ifAmpInputNoiseTemp) and \
                    (self.ifAmpGainVariation==other.ifAmpGainVariation) and (self.excessNoiseTemperature==other.excessNoiseTemperature) and \
                    (self.integratorVoltageGain==other.integratorVoltageGain) and (self.predetectionGain==other.predetectionGain) and \
                    (self.predetectionInpNoiseTemp==other.predetectionInpNoiseTemp) and (self.predetectionGainVariation==other.predetectionGainVariation) and \
                    (self.integrationTime==other.integrationTime)  and (self.bandwidth==other.bandwidth)         
        else:
            return NotImplemented
    
    def compute_radiometric_resolution(self, td, antenna, T_A_q):
        """ Compute the radiometric resolution of a total power radiometer.

        :param td: available dwell time in seconds per ground-pixel
        :paramtype td: float

        :param antenna: Antenna specifications.
        :paramtype antenna: :class:`instrupy.util.Antenna`

        :param T_A_q: Brightness temperature from target (mainlobe and sidelobes of antenna eqn 6.37 in [1]).
        :paramtype T_A_q: float

        :return: Radiometric resolution in Kelvin.
        :rtype: float

        """
        t_int = TotalPowerRadiometerSystem.compute_integration_time(td, self.integrationTime)
        
        pd_sec_params = TotalPowerRadiometerSystem.compute_predetection_sec_params(self.bandwidth, self.tlLoss, self.tlPhyTemp, self.predetectionGain, self.predetectionGainVariation, self.predetectionInpNoiseTemp,
                                    self.rfAmpGain, self.mixerGain, self.ifAmpGain, self.rfAmpGainVariation, self.mixerGainVariation, self.ifAmpGainVariation,
                                    self.rfAmpInpNoiseTemp, self.mixerInpNoiseTemp, self.ifAmpInputNoiseTemp
                                    )

        sys_params = TotalPowerRadiometerSystem.compute_system_params(antenna, pd_sec_params, self.integratorVoltageGain, T_A_q)
        
        # copy values to variables with shorter names
        T_SYS = sys_params.T_SYS
        B = pd_sec_params.B

        # calculate the radiometric resolution, eqn 7.87 in [1]
        resolution = 2*T_SYS/(B*t_int)**0.5 * (1 + 2*T_SYS/self.excessNoiseTemperature)

        return resolution   

class ScanTech(EnumEntity):
    """Enumeration of recognized radiometer scanning techniques. See Section 7.12 in [1].
    
    :cvar FIXED: No scan.
    :vartype FIXED: str

    :cvar CROSS_TRACK: Scan along the cross-track direction.
    :vartype CROSS_TRACK: str

    :cvar CONICAL: Scan with a fixed of-nadir angle from one clock angle to another.
    :vartype CONICAL: str
    
    """
    FIXED = "FIXED",
    CROSS_TRACK = "CROSS_TRACK",
    CONICAL = "CONICAL"

class FixedScan(Entity):
    """ Class to handle fixed scan.

    :ivar _id: Unique identifier.
    :vartype _id: str or int

    """
    def __init__(self, _id=None):

        super(FixedScan, self).__init__(_id, "FixedScan")
    
    @staticmethod
    def from_dict(d):
        """Parses an ``FixedScan`` object from a normalized JSON dictionary.
        
        :param d: Dictionary with the fixed-scan specifications.
        :paramtype d: dict

        :return: ``FixedScan`` object.
        :rtype: :class:`instrupy.radiometer_model.FixedScan`

        """             
        return FixedScan(_id = d.get("@id", None))
    
    def to_dict(self):
        """ Translate the ``FixedScan`` object to a Python dictionary such that it can be uniquely reconstructed back from the dictionary.
        
        :return: ``FixedScan`` object as python dictionary
        :rtype: dict

        """
        return dict({"@id": self._id,  "@type": ScanTech.FIXED.value})
    
    def __repr__(self):
        return "FixedScan.from_dict({})".format(self.to_dict())

    def __eq__(self, other):
        # Equality test is simple one which compares the data attributes.
        # note that _id data attribute may be different
        if(isinstance(self, other.__class__)):
            return True
        else:
            return NotImplemented
    
    def compute_instru_field_of_view(self, antenna_fov_sph_geom, instru_orientation):
        """ Compute the instrument field-of-view from the antenna FOV spherical geometry and the instrument orientation 
            specifications. The instrument FOV depends on the scan-type and parameters.
        
            :param antenna_fov_sph_geom: Antenna FOV spherical geometry specification.
            :paramtype antenna_fov_sph_geom: :class:`instrupy.util.SphericalGeometry`

            :param instru_orientation: Orientation of the instrument.
            :paramtype instru_orientation: :class:`instrupy.util.Orientation`

            :return: Instrument field-of-view.
            :rtype: :class:`instrupy.util.ViewGeometry`
        
        """
        # for FIXED scan-type, the instrument FOV spherical geometry = antenna FOV spherical geometry
        return ViewGeometry(orien=instru_orientation, sph_geom=antenna_fov_sph_geom)

    def compute_dwell_time_per_ground_pixel(self, res_AT_m, sat_speed_kmps, **kwargs):
        """ Get the available dwell time per ground-pixel. The integration time 
            is set to be around the dwell time.

        :param res_AT_m: Along track pixel resolution in meters.
        :paramtype res_AT_m: float

        :param sat_speed_kmps: Satellite speed in kilometers per second.
        :paramtype sat_speed_kmps: float

        :return: Ground-pixel dwell time.
        :rtype: float

        """
        return res_AT_m/(sat_speed_kmps*1e3)

    def compute_swath_width(self, alt_km, instru_look_angle_deg, antenna_fov_sph_geom):
        """ Obtain the swath-width.
            In case of fixed-scan mode, there is only 1 imaged ground-pixel per swath. 
            Swath-width is computed to be equal to the antenna-footprint cross-track size. 
            See Fig.5.1.3.1 in Spaceborne SAR Study: LDRD 92 Final Report SANDIA Report March 1993.

        :param alt_km: Altitude of observer in kilometers.
        :paramtype alt_km: float

        :param instru_look_angle_deg: Instrument look angle in degrees. This corresponds to the off-nadir angle at which the ground-pixel is imaged.
        :paramtype instru_look_angle_deg: float

        :param antenna_fov_sph_geom: Antenna FOV spherical geometry specification.
        :paramtype antenna_fov_sph_geom: :class:`instrupy.util.SphericalGeometry`

        :return: Swath-width in kilometers.
        :rtype: float

        """
        h = alt_km * 1e3
        Re = Constants.radiusOfEarthInKM * 1e3         
        Rs = Re + h 
        gamma_m = np.deg2rad(instru_look_angle_deg)

        if antenna_fov_sph_geom.shape == SphericalGeometry.Shape.RECTANGULAR:
            iFOV_CT = np.deg2rad(antenna_fov_sph_geom.angle_width)
        elif antenna_fov_sph_geom.shape == SphericalGeometry.Shape.CIRCULAR:
            iFOV_CT = np.deg2rad(antenna_fov_sph_geom.diameter)
        else:
            raise NotImplementedError

        gamma_n_illum = gamma_m - 0.5*iFOV_CT
        gamma_f_illum = gamma_m + 0.5*iFOV_CT
        theta_horizon = np.arcsin(Re/Rs)
        
        theta_in_illum = np.arcsin(np.sin(abs(gamma_n_illum))*Rs/Re)
        if np.isnan(theta_in_illum):            
            theta_in_illum = theta_horizon # beyond horizon, hence set to horizon angle

        theta_if_illum = np.arcsin(np.sin(abs(gamma_f_illum))*Rs/Re)
        if np.isnan(theta_if_illum):
            theta_if_illum = theta_horizon # beyond horizon, hence set to horizon angle

        alpha_n_illum = theta_in_illum - abs(gamma_n_illum)
        alpha_f_illum = theta_if_illum - abs(gamma_f_illum)

        if gamma_n_illum <= 0: # NOT completely sidelooking, footprint falls on the nadir-direction as well.
            alpha_s_illum = alpha_f_illum + alpha_n_illum
        else:
            alpha_s_illum = abs(alpha_f_illum - alpha_n_illum)

        W_gr = Re*alpha_s_illum  # swath

        return W_gr*1e-3

class CrossTrackScan(Entity):
    """ Class to handle cross-track scan.

    :ivar scanWidth: Angular scan-width in degrees.
    :vartype scanWidth: float

    :ivar interScanOverheadTime: Time in seconds taken from ending current scan to starting next scan. Significant in case of mechanical scanning.
    :vartype interScanOverheadTime: float

    :ivar _id: Unique identifier.
    :vartype _id: str or int

    """
    def __init__(self, scanWidth=None, interScanOverheadTime=None, _id=None):

        self.scanWidth = float(scanWidth) if scanWidth else None
        self.interScanOverheadTime = float(interScanOverheadTime) if interScanOverheadTime else None
        super(CrossTrackScan, self).__init__(_id, "CrossTrackScan")
    
    @staticmethod
    def from_dict(d):
        """Parses an ``CrossTrackScan`` object from a normalized JSON dictionary.
        
        :param d: Dictionary with the cross-track scan specifications.

        The following default values are assigned to the object instance parameters in case of 
        :class:`None` values or missing key/value pairs in the input dictionary.

        .. csv-table:: Default values
            :header: Parameter, Default Value
            :widths: 10,40

            interScanOverheadTime, 0

        :paramtype d: dict

        :return: ``CrossTrackScan`` object.
        :rtype: :class:`instrupy.radiometer_model.CrossTrackScan`

        """             
        return CrossTrackScan( scanWidth = d.get("scanWidth", None),
                               interScanOverheadTime = d.get("interScanOverheadTime", 0),
                               _id = d.get("@id", None),)
    
    def to_dict(self):
        """ Translate the ``CrossTrackScan`` object to a Python dictionary such that it can be uniquely reconstructed back from the dictionary.
        
        :return: ``CrossTrackScan`` object as python dictionary.
        :rtype: dict

        """
        return dict({"scanWidth": self.scanWidth,
                     "interScanOverheadTime": self.interScanOverheadTime,
                     "@id": self._id,
                     "@type": ScanTech.CROSS_TRACK.value
                    })
    
    def __repr__(self):
        return "CrossTrackScan.from_dict({})".format(self.to_dict())

    def __eq__(self, other):
        # Equality test is simple one which compares the data attributes.
        # note that _id data attribute may be different
        if(isinstance(self, other.__class__)):
            return (self.scanWidth==other.scanWidth) and (self.interScanOverheadTime==other.interScanOverheadTime)
        else:
            return NotImplemented
    
    def compute_instru_field_of_view(self, antenna_fov_sph_geom, instru_orientation):
        """ Compute the instrument field-of-view from the antenna FOV spherical geometry and the instrument orientation 
            specifications. The instrument FOV depends on the scan-type and parameters.
        
            :param antenna_fov_sph_geom: Antenna FOV spherical geometry specification.
            :paramtype antenna_fov_sph_geom: :class:`instrupy.util.SphericalGeometry`

            :param instru_orientation: Orientation of the instrument.
            :paramtype instru_orientation: :class:`instrupy.util.Orientation`

            :return: Instrument field-of-view.
            :rtype: :class:`instrupy.util.ViewGeometry`
        
        """
        if antenna_fov_sph_geom.shape == SphericalGeometry.Shape.RECTANGULAR:
            iFOV_AT_deg = antenna_fov_sph_geom.angle_height
            iFOV_CT_deg = antenna_fov_sph_geom.angle_width
        elif antenna_fov_sph_geom.shape == SphericalGeometry.Shape.CIRCULAR:
            iFOV_AT_deg = antenna_fov_sph_geom.diameter
            iFOV_CT_deg = antenna_fov_sph_geom.diameter
        else:
            raise NotImplementedError

        # for CROSS_TRACK scan-type, the instrument FOV spherical geometry is RECTANGULAR shape
        instru_sph_geom = SphericalGeometry.from_rectangular_specs(angle_height=iFOV_AT_deg , angle_width= self.scanWidth + iFOV_CT_deg) 

        return ViewGeometry(orien=instru_orientation, sph_geom=instru_sph_geom)

    def compute_dwell_time_per_ground_pixel(self, res_AT_m, sat_speed_kmps, **kwargs):
        """ Get the available dwell time per ground-pixel. THe integration time 
            is set to be around the dwell time.

        :param res_AT_m: Along track pixel resolution in meters.
        :paramtype res_AT_m: float

        :param sat_speed_kmps: Satellite speed in kilometers per second.
        :paramtype sat_speed_kmps: float

        :param iFOV_CT_deg: IFOV (FOV corresponding to the ground-pixel, in degrees) in the cross-track direction.
        :paramtype iFOV_CT_deg: float

        :return: Ground-pixel dwell time.
        :rtype: float

        """
        iFOV_CT_deg = kwargs.get('iFOV_CT_deg')
        num_ground_pixels_per_strip = self.scanWidth / iFOV_CT_deg
        time_avail_for_scan = res_AT_m/(sat_speed_kmps*1e3) - self.interScanOverheadTime
        if time_avail_for_scan > 0:
            return time_avail_for_scan/num_ground_pixels_per_strip
        else:
            return 0

    def compute_swath_width(self, alt_km, instru_look_angle_deg, antenna_fov_sph_geom):
        """ Obtain the swath-width.
            In case of cross-track-scan mode, there are multiple imaged ground-pixels per swath along the cross-track.
            The instru_look_angle is assumed to correspond to a (pure) roll. 
            See Fig.5.1.3.1 in Spaceborne SAR Study: LDRD 92 Final Report SANDIA Report March 1993

        :param alt_km: Altitude of observer in kilometers.
        :paramtype alt_km: float

        :param instru_look_angle_deg: Instrument look angle in degrees. 
        :paramtype instru_look_angle_deg: float
        
        :param antenna_fov_sph_geom: Antenna FOV spherical geometry specification.
        :paramtype antenna_fov_sph_geom: :class:`instrupy.util.SphericalGeometry`

        :return: Swath-width in kilometers.
        :rtype: float

        """
        h = alt_km * 1e3
        Re = Constants.radiusOfEarthInKM * 1e3         
        Rs = Re + h 
        gamma_m = np.deg2rad(instru_look_angle_deg)

        if antenna_fov_sph_geom.shape == SphericalGeometry.Shape.RECTANGULAR:
            iFOV_CT_deg = antenna_fov_sph_geom.angle_width
        elif antenna_fov_sph_geom.shape == SphericalGeometry.Shape.CIRCULAR:
            iFOV_CT_deg = antenna_fov_sph_geom.diameter
        else:
            raise NotImplementedError

        strip_CT_rad = np.deg2rad(self.scanWidth + iFOV_CT_deg)

        gamma_n_illum = gamma_m - 0.5*strip_CT_rad
        gamma_f_illum = gamma_m + 0.5*strip_CT_rad
        theta_horizon = np.arcsin(Re/Rs)
        
        theta_in_illum = np.arcsin(np.sin(abs(gamma_n_illum))*Rs/Re)
        if np.isnan(theta_in_illum):            
            theta_in_illum = theta_horizon # beyond horizon, hence set to horizon angle

        theta_if_illum = np.arcsin(np.sin(abs(gamma_f_illum))*Rs/Re)
        if np.isnan(theta_if_illum):
            theta_if_illum = theta_horizon # beyond horizon, hence set to horizon angle

        alpha_n_illum = theta_in_illum - abs(gamma_n_illum)
        alpha_f_illum = theta_if_illum - abs(gamma_f_illum)

        if gamma_n_illum <= 0: # NOT completely sidelooking, footprint falls on the nadir-direction as well.
            alpha_s_illum = alpha_f_illum + alpha_n_illum
        else:
            alpha_s_illum = abs(alpha_f_illum - alpha_n_illum)

        W_gr = Re*abs(alpha_s_illum)  # swath

        return W_gr*1e-3

class ConicalScan(Entity):
    """ Class to handle conical scan. 
        For illustration of off-nadir angle and clock angles see Fig.7 in T. Kawanishi et al., "The Advanced Microwave Scanning Radiometer for the Earth Observing System (AMSR-E), NASDA's contribution to the EOS for global energy and water cycle studies," in IEEE Transactions on Geoscience and Remote Sensing, vol. 41, no. 2, pp. 184-194, Feb. 2003, doi: 10.1109/TGRS.2002.808331.

    :ivar offNadirAngle: Off-nadir angle (i.e. the half-cone angle of the conical scan) in degrees.
    :vartype offNadirAngle: float

    :ivar clockAngleRange: Scan clock angle range in degrees.
    :vartype clockAngleRange: float

    :ivar interScanOverheadTime: Time in seconds taken from ending current scan to starting next scan. Significant in case of mechanical scanning.
    
    The following default values are assigned to the object instance parameters in case of 
    :class:`None` values or missing key/value pairs in the input dictionary.

    .. csv-table:: Default values
        :header: Parameter, Default Value
        :widths: 10,40

        interScanOverheadTime, 0
    
    :vartype interScanOverheadTime: float

    :ivar _id: Unique identifier.
    :vartype _id: str or int

    """
    def __init__(self, offNadirAngle=None, clockAngleRange=None, interScanOverheadTime=None, _id=None):

        self.offNadirAngle = float(offNadirAngle) if offNadirAngle else None
        self.clockAngleRange = float(clockAngleRange) if clockAngleRange else None
        self.interScanOverheadTime = float(interScanOverheadTime) if interScanOverheadTime else None
        super(ConicalScan, self).__init__(_id, "ConicalScan")
    
    @staticmethod
    def from_dict(d):
        """Parses an ``ConicalScan`` object from a normalized JSON dictionary.
        
        :param d: Dictionary with the cross-track scan specifications.
        :paramtype d: dict

        :return: ``ConicalScan`` object.
        :rtype: :class:`instrupy.radiometer_model.ConicalScan`

        """             
        return ConicalScan( offNadirAngle = d.get("offNadirAngle", None),
                            clockAngleRange = d.get("clockAngleRange", None),
                            interScanOverheadTime = d.get("interScanOverheadTime", None),
                            _id = d.get("@id", None))
    
    def to_dict(self):
        """ Translate the ``ConicalScan`` object to a Python dictionary such that it can be uniquely reconstructed back from the dictionary.
        
        :return: ``ConicalScan`` object as python dictionary
        :rtype: dict

        """
        return dict({"offNadirAngle": self.offNadirAngle,
                     "clockAngleRange": self.clockAngleRange,
                     "interScanOverheadTime": self.interScanOverheadTime,
                     "@id": self._id,
                     "@type": ScanTech.CONICAL.value
                    })
    
    def __repr__(self):
        return "ConicalScan.from_dict({})".format(self.to_dict())

    def __eq__(self, other):
        # Equality test is simple one which compares the data attributes.
        # note that _id data attribute may be different
        if(isinstance(self, other.__class__)):
            return (self.offNadirAngle==other.offNadirAngle) and (self.clockAngleRange==other.clockAngleRange) and (self.interScanOverheadTime==other.interScanOverheadTime)
        else:
            return NotImplemented

    def compute_instru_field_of_view(self, antenna_fov_sph_geom, instru_orientation):
        """ Compute the instrument field-of-view from the antenna FOV spherical geometry and the instrument orientation 
            specifications. The instrument FOV depends on the scan-type and parameters.

            .. todo:: Need to implement this function. A new spherical geometry type needs to be defined (arc).
        
            :param antenna_fov_sph_geom: Antenna FOV spherical geometry specification.
            :paramtype antenna_fov_sph_geom: :class:`instrupy.util.SphericalGeometry`

            :param instru_orientation: Orientation of the instrument.
            :paramtype instru_orientation: :class:`instrupy.util.Orientation`

            :return: Instrument field-of-view.
            :rtype: :class:`instrupy.util.ViewGeometry`
        
        """
        raise NotImplementedError

    def compute_dwell_time_per_ground_pixel(self, res_AT_m, sat_speed_kmps, **kwargs):
        """ Get the available dwell time per ground-pixel. The integration time 
            is set to be around the dwell time.

            :param res_AT_m: Along track pixel resolution in meters.
            :paramtype res_AT_m: float

            :param sat_speed_kmps: Satellite speed in kilometers per second.
            :paramtype sat_speed_kmps: float

            :param iFOV_CT_deg: IFOV (FOV corresponding to the ground-pixel, in degrees) in the cross-track direction, 
            :paramtype iFOV_CT_deg: float

            :return: Ground-pixel dwell time.
            :rtype: float

        """
        iFOV_CT_deg = kwargs.get('iFOV_CT_deg')
        num_ground_pixels_per_strip = self.clockAngleRange / iFOV_CT_deg
        time_avail_for_scan = res_AT_m/(sat_speed_kmps*1e3) - self.interScanOverheadTime
        if time_avail_for_scan > 0:
            return time_avail_for_scan/num_ground_pixels_per_strip
        else:
            return 0

    def compute_swath_width(self, alt_km, instru_look_angle_deg, antenna_fov_sph_geom=None):
        """ Obtain the swath-width.
            In case of conical-scan mode, there are multiple imaged ground-pixels per swath along the scanned-strip.
            The "swath" is considered to be the length of the strip-arc. This is different from the length of the scene
            along the cross-track direction.

            :param alt_km: Altitude of observer in kilometers.
            :paramtype alt_km: float

            :param instru_look_angle_deg: Instrument look angle in degrees. This correspond to the off-nadir angle at which the ground-pixel is imaged.
            :paramtype instru_look_angle_deg: float
    
            :param antenna_fov_sph_geom: Antenna FOV spherical geometry specification. Not used in this function.
            :paramtype antenna_fov_sph_geom: :class:`instrupy.util.SphericalGeometry`

            :return: Swath-width in kilometers.
            :rtype: float

        """
        if instru_look_angle_deg != 0:
            raise RuntimeError("Only a 0 deg instrument look angle is supported for the case of conical scan.")

        # calculate the radius of the small-circle on the Earth surface on which the imaged arc lies.
        h = alt_km * 1e3
        Re = Constants.radiusOfEarthInKM * 1e3         
        Rs = Re + h 

        gamma = np.deg2rad(self.offNadirAngle) 
        theta_i = np.arcsin(np.sin(gamma)*Rs/Re)
        alpha = theta_i - gamma # here alpha is the earth centered angle

        # small circle radius
        r = Re * np.sin(alpha)

        arc_len = np.deg2rad(self.clockAngleRange)*r        

        return arc_len*1e-3

class RadiometerModel(Entity):
    """A radiometer class estimating observation data-metrics.      
      
    :ivar name: Full name of the instrument.
    :vartype name: str

    :ivar mass: Total mass (kg) of this entity.
    :vartype mass: float

    :ivar volume: Total volume (m3) of this entity.
    :vartype volume: float
    
    :ivar power: Nominal operating power (W).
    :vartype power: float

    :ivar orientation: Orientation of the instrument.
    :vartype orientation: :class:`instrupy.util.Orientation`

    :ivar fieldOfView: Field of view of instrument specification (SphericalGeometry and Orientation).
    :vartype fieldOfView: :class:`instrupy.util.ViewGeometry`

    :ivar sceneFieldOfView: Scene field of view specification (SphericalGeometry and Orientation).
    :vartype fieldOfView: :class:`instrupy.util.ViewGeometry`

    :ivar maneuver: Maneuver specification of the instrument.
    :vartype maneuver: :class:`instrupy.util.Maneuver`  

    :ivar fieldOfRegard: Field of regard of the instrument taking into account the sensor FOV and manueverability of the satellite-sensor system. 
                            Note that this shall be a list in order to accommodate non-intersecting view-geometries.
    :vartype fieldOfRegard: list, :class:`instrupy.util.ViewGeometry`  
    
    :ivar pointing_option: List of ``Orientation`` objects which specify the orientations into which the instrument-axis can be maneuvered. 
                            The orientation must be specified in the NADIR_POINTING frame.
    :vartype pointing_option: list, :class:`orbitpy.util.Orientation` 

    :ivar dataRate: Rate of data recorded (Mega-bits-per-sec) during nominal operations.
    :vartype dataRate: float  

    :ivar bitsPerPixel: Number of bits encoded per pixel of image.
    :vartype bitsPerPixel: int    

    :ivar antenna: Antenna specifications.
    :vartype antenna: :class:`instrupy.util.Antenna`

    :ivar operatingFrequency: Operating radar center frequency in (Hertz).
    :vartype operatingFrequency: float
    
    :ivar system: Radiometer system object.
    :varytype system: :class:`instrupy.radiometer_model.TotalPowerRadiometerSystem` or :class:`instrupy.radiometer_model.UnbalancedDikeRadiometerSystem` or :class:`instrupy.radiometer_model.BalancedDikeRadiometerSystem` or :class:`instrupy.radiometer_model.NoiseAddingRadiometerSystem`
    
    :ivar scan: Scan object.
    :vartype scan: :class:`instrupy.radiometer_model.FixedScan` or :class:`instrupy.radiometer_model.CrossTrackScan` or :class:`instrupy.radiometer_model.ConicalScan`.

    :ivar targetBrightnessTemp: Target brightness temperature in Kelvin.
    :vartype targetBrightnessTemp: float

    :ivar _id: Unique identifier.
    :vartype _id: str or int
          
    """
    def __init__(self, name=None, mass=None, volume=None, power=None,  orientation=None, 
            fieldOfViewGeometry=None, sceneFieldOfViewGeometry=None, maneuver=None, pointingOption=None, 
            dataRate=None, bitsPerPixel=None, antenna=None, operatingFrequency=None, 
            system=None, scan=None, targetBrightnessTemp=None, _id=None):
        """ Initialization. All except the below two parameters have identical description as that of the corresponding class instance variables.

        :param fieldOfViewGeometry: Instrument field-of-view spherical geometry.
        :paramtype fieldOfViewGeometry: :class:`instrupy.util.SphericalGeometry`

        :param sceneFieldOfViewGeometry: Scene field-of-view spherical geometry.
        :paramtype sceneFieldOfViewGeometry: :class:`instrupy.util.SphericalGeometry`

        :return: None
        :rtype: None

        """          
        self.name = str(name) if name is not None else None
        self.mass = float(mass) if mass is not None else None
        self.volume = float(volume) if volume is not None else None
        self.power = float(power) if power is not None else None
        self.orientation = copy.deepcopy(orientation) if orientation is not None and isinstance(orientation, Orientation) else None
        self.fieldOfView = ViewGeometry(orien=self.orientation, sph_geom=fieldOfViewGeometry) if self.orientation is not None and fieldOfViewGeometry is not None and isinstance(fieldOfViewGeometry, SphericalGeometry) else None
        self.sceneFieldOfView = ViewGeometry(orien=self.orientation, sph_geom=sceneFieldOfViewGeometry) if self.orientation is not None and sceneFieldOfViewGeometry is not None and isinstance(sceneFieldOfViewGeometry, SphericalGeometry) else None
        self.maneuver = copy.deepcopy(maneuver) if maneuver is not None and isinstance(maneuver, Maneuver) else None
        self.fieldOfRegard = self.maneuver.calc_field_of_regard(self.sceneFieldOfView.sph_geom) if (self.maneuver is not None and self.sceneFieldOfView is not None) else None
        self.pointingOption = None
        if isinstance(pointingOption, list):
            if all(isinstance(x, Orientation) for x in pointingOption):
                self.pointingOption = pointingOption 
        elif isinstance(pointingOption, Orientation):
            self.pointingOption = [pointingOption] # make into single-element list
        self.dataRate = float(dataRate) if dataRate is not None else None          
        self.bitsPerPixel = int(bitsPerPixel) if bitsPerPixel is not None else None 
        self.antenna = copy.deepcopy(antenna) if antenna is not None and isinstance(antenna, Antenna) else None
        self.operatingFrequency = float(operatingFrequency) if operatingFrequency is not None else None
        self.system = copy.deepcopy(system) if system is not None and (isinstance(system, TotalPowerRadiometerSystem) or isinstance(system, UnbalancedDikeRadiometerSystem) or isinstance(system, BalancedDikeRadiometerSystem) or isinstance(system, NoiseAddingRadiometerSystem))  else None
        self.scan = copy.deepcopy(scan) if scan is not None and (isinstance(scan, FixedScan) or isinstance(scan, CrossTrackScan) or isinstance(scan, ConicalScan)) else None
        self.targetBrightnessTemp = float(targetBrightnessTemp) if targetBrightnessTemp is not None else None     

        super(RadiometerModel,self).__init__(_id, "Radiometer")
        
    @staticmethod
    def from_dict(d):
        """ Parses an ``RadiometerModel`` object from a normalized JSON dictionary.

        The following default values are assigned to the object instance parameters in case of 
        :class:`None` values or missing key/value pairs in the input dictionary.

        .. csv-table:: Default values
            :header: Parameter, Default Value
            :widths: 10,40

            scanTech, ScanTech.Fixed
            orientation, Orientation.Convention.REF_FRAME_ALIGNED and ReferenceFrame.SC_BODY_FIXED
            sceneFieldOfViewGeometry, (Instrument) fieldOfViewGeometry
            targetBrightnessTemp, 290 Kelvin
            _id, random string
        
        :param d: Normalized JSON dictionary with the corresponding model specifications. 
        :paramtype d: dict

        :returns: ``RadiometerModel object`` initialized with the input specifications.
        :rtype: :class:`instrupy.RadiometerModel`

        """
        # Only side-looking orientation of instrument supported for synthetic aperture radar 
        orien_dict = d.get("orientation", {"referenceFrame": "SC_BODY_FIXED", "convention": "REF_FRAME_ALIGNED"})
        orientation = Orientation.from_dict(orien_dict)

        # parse maneuver
        maneuver = Maneuver.from_json(d.get("maneuver", None))

        # parse antenna object and get the field-of-view geometry
        antenna_dict = d.get("antenna", None)
        if antenna_dict:
            antenna = Antenna.from_dict(antenna_dict)
            fieldOfViewGeometry = antenna.get_spherical_geometry(d.get("operatingFrequency", None))            
        else:
            antenna = None
            fieldOfViewGeometry = None

        sceneFieldOfViewGeometry = SphericalGeometry.from_dict( d.get("sceneFieldOfViewGeometry")) if  d.get("sceneFieldOfViewGeometry") else fieldOfViewGeometry    
        
        # parse the pointing options as a list of Orientation objects.
        pnt_opt_dict = d.get("pointingOption", None)
        _pointing_option = None
        if pnt_opt_dict:
            # translate to a list of Orientation objects
            if isinstance(pnt_opt_dict, list):
                _pointing_option = [Orientation.from_dict(x) for x in pnt_opt_dict]
            else:
                _pointing_option = [Orientation.from_dict(pnt_opt_dict)]

        # parse the system and the systemType objects
        system_lookup = { 'TOTAL_POWER' : TotalPowerRadiometerSystem,  'UNBALANCED_DICKE': UnbalancedDikeRadiometerSystem, 
                          'BALANCED_DICKE': BalancedDikeRadiometerSystem, 'NOISE_ADDING': NoiseAddingRadiometerSystem}
        system_dict = d.get("system", None)
        if system_dict:
            systemType = SystemType.get(system_dict["@type"])
            system = system_lookup[systemType].from_dict(system_dict)
        else:
            systemType = None
            system = None

        # parse the scan and the scanTechnique objects
        scan_lookup = { 'FIXED':FixedScan, 'CROSS_TRACK':CrossTrackScan, 'CONICAL':ConicalScan}
        scan_dict = d.get("scan", None)
        if scan_dict:
            scanTechnique = ScanTech.get(scan_dict["@type"])
            scan = scan_lookup[scanTechnique].from_dict(scan_dict)
        else:
            scanTechnique = None
            scan = None
        # TODO: check for compatibility of the scan technique with the instrument orientation, maneuver specifications

        return RadiometerModel(
                        name = d.get("name", None),
                        mass = d.get("mass", None),
                        volume = d.get("volume", None),
                        power = d.get("power", None),
                        orientation = orientation,
                        fieldOfViewGeometry =  fieldOfViewGeometry,
                        sceneFieldOfViewGeometry = sceneFieldOfViewGeometry,
                        maneuver =  maneuver,
                        pointingOption = _pointing_option,
                        dataRate = d.get("dataRate", None),
                        bitsPerPixel = d.get("bitsPerPixel", None),
                        antenna = antenna,
                        operatingFrequency = d.get("operatingFrequency", None),
                        system = system,
                        scan = scan,
                        targetBrightnessTemp = d.get("targetBrightnessTemp", 290),
                        _id = str(d.get("@id", uuid.uuid4()))
                        )

    def to_dict(self):
        """ Translate the ``RadiometerModel`` object to a Python dictionary such that it can be uniquely reconstructed back from the dictionary.

        :returns: ``RadiometerModel`` specifications as python dictionary.
        :rtype: dict

        """
        fieldOfViewGeometry_dict = self.fieldOfView.sph_geom.to_dict() if self.fieldOfView is not None and isinstance(self.fieldOfView, ViewGeometry) else None
        sceneFieldOfViewGeometry_dict = self.sceneFieldOfView.sph_geom.to_dict() if self.sceneFieldOfView is not None and isinstance(self.sceneFieldOfView, ViewGeometry) else None
        orientation_dict = self.orientation.to_dict() if self.orientation is not None and isinstance(self.orientation, Orientation) else None
        maneuver_dict = self.maneuver.to_dict() if self.maneuver is not None and isinstance(self.maneuver, Maneuver) else None
        pointing_opt_dict = [Orientation.to_dict(x) for x in self.pointingOption] if self.pointingOption is not None else None
        antenna_dict = self.antenna.to_dict() if self.antenna is not None and isinstance(self.antenna, Antenna) else None
        system_dict = self.system.to_dict() if self.system is not None and  (isinstance(self.system, TotalPowerRadiometerSystem) or isinstance(self.system, UnbalancedDikeRadiometerSystem) or isinstance(self.system, BalancedDikeRadiometerSystem) or isinstance(self.system, NoiseAddingRadiometerSystem)) else None
        scan_dict = self.scan.to_dict() if self.scan is not None and (isinstance(self.scan, FixedScan) or isinstance(self.scan, CrossTrackScan) or isinstance(self.scan, ConicalScan)) else None
        return dict({
                "@type": "Radiometer",
                "name":self.name,
                "mass":self.mass,
                "volume":self.volume,
                "power":self.power,
                "orientation":orientation_dict,
                "fieldOfViewGeometry":fieldOfViewGeometry_dict,
                "sceneFieldOfViewGeometry": sceneFieldOfViewGeometry_dict,                
                "maneuver":maneuver_dict,
                "pointingOption": pointing_opt_dict,
                "dataRate":self.dataRate,
                "bitsPerPixel": self.bitsPerPixel,                
                "antenna": antenna_dict,
                "operatingFrequency": self.operatingFrequency,
                "system": system_dict,
                "scan": scan_dict,
                "targetBrightnessTemp": self.targetBrightnessTemp,
                "@id": self._id
                })

    def __repr__(self):
        return "RadiometerModel.from_dict({})".format(self.to_dict())

    def calc_data_metrics(self, alt_km, gnd_spd):
        """ Calculate typical observation data metrics. This function is invoked by the function ``Instrument.calc_data_metrics(.)`` class in the ``base`` module.

        :param sc_orbit_state: Spacecraft state at the time of observation.

                            Dictionary keys are: 
                            
                            * :code:`time [JDUT1]` (:class:`float`), Time in Julian Day UT1. Corresponds to the time of observation. 
                            * :code:`x [km]` (:class:`float`), :code:`y [km]` (:class:`float`), :code:`z [km]` (:class:`float`), Cartesian spatial coordinates of satellite in EARTH_CENTERED_INERTIAL frame at the time of observation.
                            * :code:`vx [km/s]` (:class:`float`), :code:`vy [km/s]` (:class:`float`), :code:`vz [km/s]` (:class:`float`), Velocity of spacecraft in EARTH_CENTERED_INERTIAL frame at the time of observation.
        :paramtype sc_orbit_state: dict

        
        :param target_coords: Location of the observation. Also sometimes the Point-Of-Interest (POI).

                            Dictionary keys are: 
                            
                            * :code:`lat [deg]` (:class:`float`), :code:`lon [deg]` (:class:`float`) indicating the corresponding ground-point accessed (latitude, longitude) in degrees.
        :paramtype target_coords: dict

        :param instru_look_angle_from_target_inc_angle: Flag (True or False) to indicate if the look angle to the middle of the swath is to be considered:  (1) using the nominal look-angle 
                                                        (specified in the ``orientation`` attribute of the instrument), 
                                                        OR
                                                        (2) the incidence angle at the target. 
                                                        Default is False.
        
        :paramtype instru_look_angle_from_target_inc_angle: bool

        :returns: Calculated observation data metrics. 
                    
                    Dictionary keys are: 
                
                    * :code:`radiometric res [K]` (:class:`float`) Radiometric resolution/ sensitivity in Kelvin.
                    * :code:`ground pixel along-track resolution [m]` (:class:`float`) Along-track resolution (meters) of an ground-pixel centered about observation point.
                    * :code:`ground pixel cross-track resolution [m]` (:class:`float`) Cross-track resolution (meters) of an ground-pixel centered about observation point.
                    * :code:`swath-width [m]` (:class:`float`) Swath-width (meters) of the strip of which the imaged pixel is part off.
                    * :code:`beam efficiency` (:class:`float`) Beam efficiency.
                    * :code:`incidence angle [deg]` (:class:`float`) Observation incidence angle (degrees) at the ground-pixel.

                .. todo:: The along-track and cross-track pixel resolutions are accurate only for pixels imaged at strictly sidelooking geometry (roll-only, no pitch). Needs revision.

        :rtype: dict 

        """
<<<<<<< HEAD
        range_km = alt_km

        # Calculate look angle to the target location
        look_angle = 0.0
        
        # Look angle to corresponding incidence angle conversion for spherical Earth (incidence angle at the target location)
        incidence_angle = 0.0
=======
        # Observation time in Julian Day UT1
        tObs_JDUT1 = sc_orbit_state["time [JDUT1]"]

        # Calculate Target cartesian position in EARTH_CENTERED_INERTIAL frame
        target_pos = GeoUtilityFunctions.geo2eci([target_coords["lat [deg]"], target_coords["lon [deg]"], 0.0], tObs_JDUT1)

        # Spacecraft position in Cartesian coordinates in the EARTH_CENTERED_INERTIAL frame
        sc_pos = np.array([sc_orbit_state["x [km]"], sc_orbit_state["y [km]"], sc_orbit_state["z [km]"]])  
        sc_vel = np.array([sc_orbit_state["vx [km/s]"], sc_orbit_state["vy [km/s]"], sc_orbit_state["vz [km/s]"]])  

        alt_km = np.linalg.norm(sc_pos) - Constants.radiusOfEarthInKM # altitude

        #  Calculate the range vector between spacecraft and POI (Target)
        range_vector_km = target_pos - sc_pos
        range_km = np.linalg.norm(range_vector_km)
        #print('range_km', range_km)

        # Calculate look angle to the target location
        look_angle = np.arccos(np.dot(MathUtilityFunctions.normalize(range_vector_km), -1*MathUtilityFunctions.normalize(sc_pos)))
        #print('look_angle', np.rad2deg(look_angle))
        
        # Look angle to corresponding incidence angle conversion for spherical Earth (incidence angle at the target location)
        incidence_angle = np.arcsin(np.sin(look_angle)*(Constants.radiusOfEarthInKM + alt_km)/Constants.radiusOfEarthInKM)
        #print('incidence_angle', np.rad2deg(incidence_angle))
>>>>>>> cbbf430d

        ############## Calculate the pixel resolution. ##############
        # The size of the antenna footprint at the target-location corresponds to the pixel dimensions. It is assumed that
        # in case of rectangular antennas the along-track resolution corresponds to the antenna "height" dimension while the cross-track resolution corresponds to
        # the antenna "width" dimension.
        if self.fieldOfView.sph_geom.shape == SphericalGeometry.Shape.RECTANGULAR:
            iFOV_AT_deg = self.fieldOfView.sph_geom.angle_height
            iFOV_CT_deg = self.fieldOfView.sph_geom.angle_width
        elif self.fieldOfView.sph_geom.shape == SphericalGeometry.Shape.CIRCULAR:
            iFOV_AT_deg = self.fieldOfView.sph_geom.diameter
            iFOV_CT_deg = iFOV_AT_deg
        else:
            raise NotImplementedError

        #print('iFOV_AT_deg', iFOV_AT_deg)
        #print('iFOV_CT_deg', iFOV_CT_deg)
        res_AT_m = np.deg2rad(iFOV_AT_deg)*range_km*1.0e3
        res_CT_m = np.deg2rad(iFOV_CT_deg)*range_km*1.0e3/np.cos(incidence_angle)
        
        ############## calculate the radiometric resolution ##############
        # calculate the dwell time per ground-pixel
<<<<<<< HEAD
        sat_speed_mps = gnd_spd
=======
        sat_speed_mps = GeoUtilityFunctions.compute_satellite_footprint_speed(sc_pos, sc_vel)
        #print("res_AT_m, sat_speed_mps", res_AT_m, sat_speed_mps)
>>>>>>> cbbf430d
        td = self.scan.compute_dwell_time_per_ground_pixel(res_AT_m=res_AT_m, sat_speed_kmps=sat_speed_mps*1e-3, iFOV_CT_deg=iFOV_CT_deg)

        #print('td', td)
        rad_res = self.system.compute_radiometric_resolution(td, self.antenna, self.targetBrightnessTemp)

        ############## calculate beam-efficiency ##############
        be = 0.0

        ############## Calculate the swath-width. ##############
        # The swath-width is calculated based on the instrument look angle, which may or may-not be equal to the target look angle. 
        # If the instrument look-angle = target look angle, then it implies that the target is at the middle of the swath.
<<<<<<< HEAD
        instru_look_angle = 0.0
=======
        if instru_look_angle_from_target_inc_angle is True:
            instru_look_angle = look_angle
        else:           
            if (self.orientation.ref_frame==ReferenceFrame.NADIR_POINTING or self.orientation.ref_frame==ReferenceFrame.SC_BODY_FIXED):
                # TODO: Move this snippet into a separate function,
                # instrument look angle is calculated assuming the instrument orientation is wrt the NADIR_POINTING frame
                # through either (1) direct specification or (2) the instrument is aligned to the spacecraft body which in turn is assumed aligned to the 
                # NADIR_POINTING frame.
                rot1 = Orientation.get_rotation_matrix(self.orientation.euler_seq1, self.orientation.euler_angle1)
                rot2 = Orientation.get_rotation_matrix(self.orientation.euler_seq2, self.orientation.euler_angle2)
                rot3 = Orientation.get_rotation_matrix(self.orientation.euler_seq3, self.orientation.euler_angle3)
                # assume pointing axis is aligned to the sensor body z-axis
                # express the pointing axis in the NADIR_POINTING frame
                rot =  np.matmul(rot3 , np.matmul(rot2 , rot1))
                pointing_axis_in_nadir_pointing_frame = np.matmul(rot, np.array([0,0,1]))
                # find the angle between the nadir-vector (aligned to the z-axis of the NADIR_POINTING frame) and the pointing-vector.
                instru_look_angle = np.arccos(np.dot(pointing_axis_in_nadir_pointing_frame, np.array([0,0,1]))) 

        #print('alt_km, instru_look_angle', alt_km, instru_look_angle)
        swath_width_km = self.scan.compute_swath_width(alt_km, np.rad2deg(instru_look_angle), self.antenna.get_spherical_geometry(self.operatingFrequency))
>>>>>>> cbbf430d
                
        obsv_metrics = {}
        obsv_metrics["fov"] = iFOV_CT_deg if iFOV_CT_deg is not None else np.nan
        obsv_metrics["ground pixel along-track resolution [m]"] = round(res_AT_m, 2) if res_AT_m is not None else np.nan
        obsv_metrics["ground pixel cross-track resolution [m]"] = round(res_CT_m, 2) if res_CT_m is not None else np.nan
        obsv_metrics["sensitivity [K]"] = round(rad_res, 3) if rad_res is not None else np.nan
        obsv_metrics["incidence angle [deg]"] = round(np.rad2deg(incidence_angle), 2) if incidence_angle is not None else np.nan
        obsv_metrics["beam efficiency"] = round(be, 2) if be is not np.nan else np.nan
        
        return obsv_metrics

    def get_id(self):
        """ Get the instrument identifier.

        :returns: instrument identifier.
        :rtype: str

        """
        return self._id
    
    def get_field_of_view(self):
        """ Get the instrument field-of-view.

        :returns: Instrument field-of-view. 
        :rtype: :class:`instrupy.util.ViewGeometry`

        """
        return self.fieldOfView

    def get_scene_field_of_view(self):
        """ Get the scene-field-of-view (sceneFOV).

        :returns: Scene-field-of-view.
        :rtype: :class:`instrupy.util.ViewGeometry`

        """
        return self.sceneFieldOfView

    def get_field_of_regard(self):
        """ Get the instrument field of regard. 

        :returns: Field of regard (list of ``ViewGeometry`` objects). 
        :rtype: list, :class:`instrupy.util.ViewGeometry`

        """
        return self.fieldOfRegard

    def get_orientation(self):
        """ Get the instrument orientation.

        :returns: Instrument orientation.
        :rtype: :class:`instrupy.util.Orientation`

        """
        return self.orientation
    
    def get_pointing_option(self):
        """ Get the list of pointing options.

        :returns: List of pointing options.
        :rtype: list, :class:`instrupy.util.Orientation`

        """
        return self.pointingOption<|MERGE_RESOLUTION|>--- conflicted
+++ resolved
@@ -1793,7 +1793,6 @@
         :rtype: dict 
 
         """
-<<<<<<< HEAD
         range_km = alt_km
 
         # Calculate look angle to the target location
@@ -1801,32 +1800,6 @@
         
         # Look angle to corresponding incidence angle conversion for spherical Earth (incidence angle at the target location)
         incidence_angle = 0.0
-=======
-        # Observation time in Julian Day UT1
-        tObs_JDUT1 = sc_orbit_state["time [JDUT1]"]
-
-        # Calculate Target cartesian position in EARTH_CENTERED_INERTIAL frame
-        target_pos = GeoUtilityFunctions.geo2eci([target_coords["lat [deg]"], target_coords["lon [deg]"], 0.0], tObs_JDUT1)
-
-        # Spacecraft position in Cartesian coordinates in the EARTH_CENTERED_INERTIAL frame
-        sc_pos = np.array([sc_orbit_state["x [km]"], sc_orbit_state["y [km]"], sc_orbit_state["z [km]"]])  
-        sc_vel = np.array([sc_orbit_state["vx [km/s]"], sc_orbit_state["vy [km/s]"], sc_orbit_state["vz [km/s]"]])  
-
-        alt_km = np.linalg.norm(sc_pos) - Constants.radiusOfEarthInKM # altitude
-
-        #  Calculate the range vector between spacecraft and POI (Target)
-        range_vector_km = target_pos - sc_pos
-        range_km = np.linalg.norm(range_vector_km)
-        #print('range_km', range_km)
-
-        # Calculate look angle to the target location
-        look_angle = np.arccos(np.dot(MathUtilityFunctions.normalize(range_vector_km), -1*MathUtilityFunctions.normalize(sc_pos)))
-        #print('look_angle', np.rad2deg(look_angle))
-        
-        # Look angle to corresponding incidence angle conversion for spherical Earth (incidence angle at the target location)
-        incidence_angle = np.arcsin(np.sin(look_angle)*(Constants.radiusOfEarthInKM + alt_km)/Constants.radiusOfEarthInKM)
-        #print('incidence_angle', np.rad2deg(incidence_angle))
->>>>>>> cbbf430d
 
         ############## Calculate the pixel resolution. ##############
         # The size of the antenna footprint at the target-location corresponds to the pixel dimensions. It is assumed that
@@ -1848,12 +1821,7 @@
         
         ############## calculate the radiometric resolution ##############
         # calculate the dwell time per ground-pixel
-<<<<<<< HEAD
         sat_speed_mps = gnd_spd
-=======
-        sat_speed_mps = GeoUtilityFunctions.compute_satellite_footprint_speed(sc_pos, sc_vel)
-        #print("res_AT_m, sat_speed_mps", res_AT_m, sat_speed_mps)
->>>>>>> cbbf430d
         td = self.scan.compute_dwell_time_per_ground_pixel(res_AT_m=res_AT_m, sat_speed_kmps=sat_speed_mps*1e-3, iFOV_CT_deg=iFOV_CT_deg)
 
         #print('td', td)
@@ -1865,31 +1833,7 @@
         ############## Calculate the swath-width. ##############
         # The swath-width is calculated based on the instrument look angle, which may or may-not be equal to the target look angle. 
         # If the instrument look-angle = target look angle, then it implies that the target is at the middle of the swath.
-<<<<<<< HEAD
         instru_look_angle = 0.0
-=======
-        if instru_look_angle_from_target_inc_angle is True:
-            instru_look_angle = look_angle
-        else:           
-            if (self.orientation.ref_frame==ReferenceFrame.NADIR_POINTING or self.orientation.ref_frame==ReferenceFrame.SC_BODY_FIXED):
-                # TODO: Move this snippet into a separate function,
-                # instrument look angle is calculated assuming the instrument orientation is wrt the NADIR_POINTING frame
-                # through either (1) direct specification or (2) the instrument is aligned to the spacecraft body which in turn is assumed aligned to the 
-                # NADIR_POINTING frame.
-                rot1 = Orientation.get_rotation_matrix(self.orientation.euler_seq1, self.orientation.euler_angle1)
-                rot2 = Orientation.get_rotation_matrix(self.orientation.euler_seq2, self.orientation.euler_angle2)
-                rot3 = Orientation.get_rotation_matrix(self.orientation.euler_seq3, self.orientation.euler_angle3)
-                # assume pointing axis is aligned to the sensor body z-axis
-                # express the pointing axis in the NADIR_POINTING frame
-                rot =  np.matmul(rot3 , np.matmul(rot2 , rot1))
-                pointing_axis_in_nadir_pointing_frame = np.matmul(rot, np.array([0,0,1]))
-                # find the angle between the nadir-vector (aligned to the z-axis of the NADIR_POINTING frame) and the pointing-vector.
-                instru_look_angle = np.arccos(np.dot(pointing_axis_in_nadir_pointing_frame, np.array([0,0,1]))) 
-
-        #print('alt_km, instru_look_angle', alt_km, instru_look_angle)
-        swath_width_km = self.scan.compute_swath_width(alt_km, np.rad2deg(instru_look_angle), self.antenna.get_spherical_geometry(self.operatingFrequency))
->>>>>>> cbbf430d
-                
         obsv_metrics = {}
         obsv_metrics["fov"] = iFOV_CT_deg if iFOV_CT_deg is not None else np.nan
         obsv_metrics["ground pixel along-track resolution [m]"] = round(res_AT_m, 2) if res_AT_m is not None else np.nan
